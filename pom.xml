--- conflicted
+++ resolved
@@ -337,18 +337,5 @@
  			<artifactId>slf4j-api</artifactId>
  			<version>1.7.25</version>
  		</dependency>
-<<<<<<< HEAD
-		<dependency>
-		    <groupId>com.google.guava</groupId>
-		    <artifactId>guava</artifactId>
-		    <version>23.6-jre</version>
-		</dependency> 
-		<dependency>
-		    <groupId>org.apache.httpcomponents</groupId>
-		    <artifactId>httpcore</artifactId>
-		    <version>4.4.8</version>
-		</dependency>
-=======
->>>>>>> 9a966d13
     </dependencies>
 </project>