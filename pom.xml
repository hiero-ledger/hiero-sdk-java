--- conflicted
+++ resolved
@@ -6,11 +6,7 @@
 
     <groupId>com.hedera.hashgraph</groupId>
     <artifactId>sdk</artifactId>
-<<<<<<< HEAD
-    <version>0.5.1.1-SNAPSHOT</version>
-=======
-    <version>0.5.2</version>
->>>>>>> f144a5be
+    <version>0.5.2.1-SNAPSHOT</version>
     <packaging>jar</packaging>
 
     <name>sdk</name>
