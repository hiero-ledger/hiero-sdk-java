--- conflicted
+++ resolved
@@ -58,16 +58,6 @@
 
 			// Enable _all_ error prone checks then selectively disble
 			// Checks that are default-disabled are enabled as warnings
-<<<<<<< HEAD
-			// allDisabledChecksAsWarnings = true
-			// disable("TryFailRefactoring")
-			// disable("ThrowSpecificExceptions")
-			// disable("FutureReturnValueIgnored")
-			// disable("FieldCanBeFinal")
-			// disable("Finally")
-			// disable("BooleanParameter")
-			// disable("ThreadJoinLoop")
-=======
 			allDisabledChecksAsWarnings = true
 			disable("TryFailRefactoring")
 			disable("ThrowSpecificExceptions")
@@ -78,7 +68,6 @@
 			disable("ThreadJoinLoop")
 			disable("UnnecessaryDefaultInEnumSwitch")
 			disable("UngroupedOverloads")
->>>>>>> 920f26b1
 
 			// Uncomment do disable Android + JDK7 checks
 			// disable("Java7ApiChecker")
