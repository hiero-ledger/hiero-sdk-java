// SPDX-License-Identifier: Apache-2.0
package com.hedera.hashgraph.tck.methods.sdk;

import com.google.protobuf.ByteString;
import com.google.protobuf.InvalidProtocolBufferException;
import com.hedera.hashgraph.sdk.*;
import com.hedera.hashgraph.tck.annotation.JSONRPC2Method;
import com.hedera.hashgraph.tck.annotation.JSONRPC2Service;
import com.hedera.hashgraph.tck.methods.AbstractJSONRPC2Service;
import com.hedera.hashgraph.tck.methods.sdk.param.contract.CreateContractParams;
<<<<<<< HEAD
import com.hedera.hashgraph.tck.methods.sdk.param.contract.DeleteContractParams;
=======
import com.hedera.hashgraph.tck.methods.sdk.param.contract.ExecuteContractParams;
>>>>>>> d05abbef
import com.hedera.hashgraph.tck.methods.sdk.response.ContractResponse;
import com.hedera.hashgraph.tck.util.KeyUtils;
import java.time.Duration;
import org.bouncycastle.util.encoders.Hex;

@JSONRPC2Service
public class ContractService extends AbstractJSONRPC2Service {
    private static final Duration DEFAULT_GRPC_DEADLINE = Duration.ofSeconds(10L);
    private final SdkService sdkService;

    public ContractService(SdkService sdkService) {
        this.sdkService = sdkService;
    }

    @JSONRPC2Method("createContract")
    public ContractResponse createContract(final CreateContractParams params) throws Exception {
        ContractCreateTransaction transaction = new ContractCreateTransaction().setGrpcDeadline(DEFAULT_GRPC_DEADLINE);

        params.getAdminKey().ifPresent(key -> {
            try {
                transaction.setAdminKey(KeyUtils.getKeyFromString(key));
            } catch (InvalidProtocolBufferException e) {
                throw new IllegalArgumentException(e);
            }
        });

        params.getAutoRenewPeriod()
                .ifPresent(periodStr -> transaction.setAutoRenewPeriod(Duration.ofSeconds(Long.parseLong(periodStr))));

        params.getGas().ifPresent(gasStr -> transaction.setGas(Long.parseLong(gasStr)));

        params.getAutoRenewAccountId()
                .ifPresent(accountIdStr -> transaction.setAutoRenewAccountId(AccountId.fromString(accountIdStr)));

        params.getInitialBalance()
                .ifPresent(balanceStr -> transaction.setInitialBalance(Hbar.fromTinybars(Long.parseLong(balanceStr))));

        params.getInitcode().ifPresent(hex -> transaction.setBytecode(Hex.decode(hex)));

        params.getBytecodeFileId().ifPresent(fileIdStr -> transaction.setBytecodeFileId(FileId.fromString(fileIdStr)));

        params.getStakedAccountId()
                .ifPresent(accountIdStr -> transaction.setStakedAccountId(AccountId.fromString(accountIdStr)));

        params.getStakedNodeId().ifPresent(nodeIdStr -> transaction.setStakedNodeId(Long.parseLong(nodeIdStr)));

        params.getDeclineStakingReward().ifPresent(transaction::setDeclineStakingReward);

        params.getMemo().ifPresent(transaction::setContractMemo);

        params.getMaxAutomaticTokenAssociations()
                .ifPresent(maxAuto -> transaction.setMaxAutomaticTokenAssociations(maxAuto.intValue()));

        params.getConstructorParameters().ifPresent(hex -> transaction.setConstructorParameters(Hex.decode(hex)));

        params.getCommonTransactionParams()
                .ifPresent(common -> common.fillOutTransaction(transaction, sdkService.getClient()));

        TransactionReceipt receipt = transaction.execute(sdkService.getClient()).getReceipt(sdkService.getClient());

        String contractId = "";
        if (receipt.status == Status.SUCCESS && receipt.contractId != null) {
            contractId = receipt.contractId.toString();
        }

        return new ContractResponse(contractId, receipt.status);
    }

<<<<<<< HEAD
    @JSONRPC2Method("deleteContract")
    public ContractResponse deleteContract(final DeleteContractParams params) throws Exception {
        ContractDeleteTransaction transaction = new ContractDeleteTransaction().setGrpcDeadline(DEFAULT_GRPC_DEADLINE);

        params.getContractId()
                .ifPresent(contractIdStr -> transaction.setContractId(ContractId.fromString(contractIdStr)));

        if (params.getTransferAccountId().isPresent()
                && params.getTransferContractId().isPresent()) {
            transaction.setTransferAccountId(
                    AccountId.fromString(params.getTransferAccountId().get()));
        } else {
            params.getTransferContractId()
                    .ifPresent(transferContractIdStr ->
                            transaction.setTransferContractId(ContractId.fromString(transferContractIdStr)));

            params.getTransferAccountId()
                    .ifPresent(transferAccountIdStr ->
                            transaction.setTransferAccountId(AccountId.fromString(transferAccountIdStr)));
        }

        params.getPermanentRemoval().ifPresent(transaction::setPermanentRemoval);
=======
    @JSONRPC2Method("executeContract")
    public ContractResponse executeContract(final ExecuteContractParams params) throws Exception {
        ContractExecuteTransaction transaction =
                new ContractExecuteTransaction().setGrpcDeadline(DEFAULT_GRPC_DEADLINE);

        if (params.getContractId() != null) {
            transaction.setContractId(ContractId.fromString(params.getContractId()));
        }

        params.getGas().ifPresent(gasStr -> transaction.setGas(Long.parseLong(gasStr)));

        params.getAmount()
                .ifPresent(amountStr -> transaction.setPayableAmount(Hbar.fromTinybars(Long.parseLong(amountStr))));

        params.getFunctionParameters()
                .ifPresent(hex -> transaction.setFunctionParameters(ByteString.copyFrom(Hex.decode(hex))));
>>>>>>> d05abbef

        params.getCommonTransactionParams()
                .ifPresent(common -> common.fillOutTransaction(transaction, sdkService.getClient()));

        TransactionReceipt receipt = transaction.execute(sdkService.getClient()).getReceipt(sdkService.getClient());

<<<<<<< HEAD
        return new ContractResponse(null, receipt.status);
=======
        return new ContractResponse("", receipt.status);
>>>>>>> d05abbef
    }
}<|MERGE_RESOLUTION|>--- conflicted
+++ resolved
@@ -8,11 +8,8 @@
 import com.hedera.hashgraph.tck.annotation.JSONRPC2Service;
 import com.hedera.hashgraph.tck.methods.AbstractJSONRPC2Service;
 import com.hedera.hashgraph.tck.methods.sdk.param.contract.CreateContractParams;
-<<<<<<< HEAD
 import com.hedera.hashgraph.tck.methods.sdk.param.contract.DeleteContractParams;
-=======
 import com.hedera.hashgraph.tck.methods.sdk.param.contract.ExecuteContractParams;
->>>>>>> d05abbef
 import com.hedera.hashgraph.tck.methods.sdk.response.ContractResponse;
 import com.hedera.hashgraph.tck.util.KeyUtils;
 import java.time.Duration;
@@ -81,7 +78,31 @@
         return new ContractResponse(contractId, receipt.status);
     }
 
-<<<<<<< HEAD
+    @JSONRPC2Method("executeContract")
+    public ContractResponse executeContract(final ExecuteContractParams params) throws Exception {
+        ContractExecuteTransaction transaction =
+                new ContractExecuteTransaction().setGrpcDeadline(DEFAULT_GRPC_DEADLINE);
+
+        if (params.getContractId() != null) {
+            transaction.setContractId(ContractId.fromString(params.getContractId()));
+        }
+
+        params.getGas().ifPresent(gasStr -> transaction.setGas(Long.parseLong(gasStr)));
+
+        params.getAmount()
+                .ifPresent(amountStr -> transaction.setPayableAmount(Hbar.fromTinybars(Long.parseLong(amountStr))));
+
+        params.getFunctionParameters()
+                .ifPresent(hex -> transaction.setFunctionParameters(ByteString.copyFrom(Hex.decode(hex))));
+
+        params.getCommonTransactionParams()
+                .ifPresent(common -> common.fillOutTransaction(transaction, sdkService.getClient()));
+
+        TransactionReceipt receipt = transaction.execute(sdkService.getClient()).getReceipt(sdkService.getClient());
+
+        return new ContractResponse("", receipt.status);
+    }
+
     @JSONRPC2Method("deleteContract")
     public ContractResponse deleteContract(final DeleteContractParams params) throws Exception {
         ContractDeleteTransaction transaction = new ContractDeleteTransaction().setGrpcDeadline(DEFAULT_GRPC_DEADLINE);
@@ -104,34 +125,12 @@
         }
 
         params.getPermanentRemoval().ifPresent(transaction::setPermanentRemoval);
-=======
-    @JSONRPC2Method("executeContract")
-    public ContractResponse executeContract(final ExecuteContractParams params) throws Exception {
-        ContractExecuteTransaction transaction =
-                new ContractExecuteTransaction().setGrpcDeadline(DEFAULT_GRPC_DEADLINE);
-
-        if (params.getContractId() != null) {
-            transaction.setContractId(ContractId.fromString(params.getContractId()));
-        }
-
-        params.getGas().ifPresent(gasStr -> transaction.setGas(Long.parseLong(gasStr)));
-
-        params.getAmount()
-                .ifPresent(amountStr -> transaction.setPayableAmount(Hbar.fromTinybars(Long.parseLong(amountStr))));
-
-        params.getFunctionParameters()
-                .ifPresent(hex -> transaction.setFunctionParameters(ByteString.copyFrom(Hex.decode(hex))));
->>>>>>> d05abbef
 
         params.getCommonTransactionParams()
                 .ifPresent(common -> common.fillOutTransaction(transaction, sdkService.getClient()));
 
         TransactionReceipt receipt = transaction.execute(sdkService.getClient()).getReceipt(sdkService.getClient());
 
-<<<<<<< HEAD
         return new ContractResponse(null, receipt.status);
-=======
-        return new ContractResponse("", receipt.status);
->>>>>>> d05abbef
     }
 }