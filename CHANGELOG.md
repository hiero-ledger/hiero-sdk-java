# Changelog

All notable changes to this project will be documented in this file.

The format is based on [Keep a Changelog](https://keepachangelog.com/en/1.0.0/),
and this project adheres to [Semantic Versioning](https://semver.org/spec/v2.0.0.html).

<<<<<<< HEAD
## Unreleased

### Fixed

 * Checksums.  As a consequence, all previously generated checksums for `testnet` or `previewnet` will now be
   regarded as incorrect.  Please generate new checksums for testnet and previewnet where necessary.
=======
## v2.9.0

### Added

 * `owner` field to `*Allowance` classes.
 * `Executable.[set|get]GrpcDeadline()`

### Fixed

 * `AccountAllowanceAdjustTransaction` now deserializes correctly with `Transaction.fromBytes()`

## v2.9.0-beta.1

### Added

 * `owner` field to `*Allowance` classes.
 * `Executable.[set|get]GrpcDeadline()`

### Fixed

 * `AccountAllowanceAdjustTransaction` now deserializes correctly with `Transaction.fromBytes()`

## v2.8.0

### Added

 * CREATE2 Solidity addresses can now be represented by a `ContractId` with `evmAddress` set.
 * `ContractId.fromEvmAddress()`
 * `ContractFunctionResult.stateChanges`
 * `ContractFunctionResult.evmAddress`
 * `ContractStateChange`
 * `StorageChange`
 * New response codes.
 * `ChunkedTransaction.[set|get]ChunkSize()`, and changed default chunk size for `FileAppendTransaction` to 2048.

### Fixed

 * `TransactionId.setRegenerateTransactionId()`
 * `Transaction.execute(client, timeout)`

### Deprecated

* `ContractId.fromSolidityAddress()`, use `ContractId.fromEvmAddress()` instead.

## v2.8.0-beta.1

### Added

 * CREATE2 Solidity addresses can now be represented by a `ContractId` with `evmAddress` set.
 * `ContractId.fromEvmAddress()`
 * `ContractFunctionResult.stateChanges`
 * `ContractFunctionResult.evmAddress`
 * `ContractStateChange`
 * `StorageChange`
 * New response codes.
 * `ChunkedTransaction.[set|get]ChunkSize()`, and changed default chunk size for `FileAppendTransaction` to 2048.
 * `AccountAllowance[Adjust|Approve]Transaction`
 * `AccountInfo.[hbar|token|tokenNft]Allowances`
 * `[Hbar|Token|TokenNft]Allowance`
 * `[Hbar|Token|TokenNft]Allowance`
 * `TransferTransaction.set[Hbar|Token|TokenNft]TransferApproval()`

### Fixed

 * `TransactionId.setRegenerateTransactionId()`
 * `Transaction.execute(client, timeout)`

### Deprecated

* `ContractId.fromSolidityAddress()`, use `ContractId.fromEvmAddress()` instead.
>>>>>>> 94f6b01c

## v2.7.0

### Added

 * Support for regenerating transaction IDs on demand if a request
   responsed with `TRANSACITON_EXPIRED`

## v2.7.0-beta.1

### Added

 * Support for regenerating transaction IDs on demand if a request
<<<<<<< HEAD
   responsed with `TRANSACITON_EXPIRED`
=======
   responds with `TRANSACITON_EXPIRED`
>>>>>>> 94f6b01c

## v2.6.0

### Added

 * `LedgerId`
 * `Client.[set|get]LedgerId()`
 * `TransferTransaction.addTokenTransferWithDecimals()`, `TransferTransaction.getTokenIdDecimals()`.
 * `ledgerId` fields in `AccountInfo`, `ContractInfo`, `FileInfo`, `ScheduleInfo`, `TokenInfo`, `TokenNftInfo`, and `TopicInfo`
 * `UNEXPECTED_TOKEN_DECIMALS` response code.
 * `PublicKey.verifyTransaction()` should use the correct protobuf field per key type
 * `AccountId.aliasKey`, including `AccountId.[to|from]String()` support.
 * `[PublicKey|PrivateKey].toAccountId()`.
 * `aliasKey` fields in `TransactionRecord` and `AccountInfo`.
 * `nonce` field in `TransactionId`, including `TransactionId.[set|get]Nonce()`
 * `children` fields in `TransactionRecord` and `TransactionReceipt`
 * `duplicates` field in `TransactionReceipt`
 * `[TransactionReceiptQuery|TransactionRecordQuery].[set|get]IncludeChildren()`
 * `TransactionReceiptQuery.[set|get]IncludeDuplicates()`
 * New response codes.
 * Support for ECDSA SecP256K1 keys.
 * `PrivateKey.generate[ED25519|ECDSA]()`
 * `[Private|Public]Key.from[Bytes|String][DER|ED25519|ECDSA]()`
 * `[Private|Public]Key.to[Bytes|String][Raw|DER]()`
 * `DelegateContractId` to easily distingish between having a `ContractId` and `DelegateContractId` for a key

### Deprecated

 * `NetworkName`, `Client.[set|get]NetworkName()`, user `LedgerId` and `Client.[set|get]LedgerId()` instead.
 * `PrivateKey.generate()`, use `PrivateKey.generate[ED25519|ECDSA]()` instead.

## v2.6.0-beta.3

### Added

 * `LedgerId`
 * `Client.[set|get]LedgerId()`
 * `TransferTransaction.addTokenTransferWithDecimals()`, `TransferTransaction.getTokenIdDecimals()`.
 * `ledgerId` fields in `AccountInfo`, `ContractInfo`, `FileInfo`, `ScheduleInfo`, `TokenInfo`, `TokenNftInfo`, and `TopicInfo`
 * `UNEXPECTED_TOKEN_DECIMALS` response code.

### Deprecated

 * `NetworkName`, `Client.[set|get]NetworkName()`, user `LedgerId` and `Client.[set|get]LedgerId()` instead.

## v2.6.0-beta.2

### Fixed

 * `PublicKey.verifyTransaction()` should use the correct protobuf field per key type

## v2.6.0-beta.1

### Added

 * `AccountId.aliasKey`, including `AccountId.[to|from]String()` support.
 * `[PublicKey|PrivateKey].toAccountId()`.
 * `aliasKey` fields in `TransactionRecord` and `AccountInfo`.
 * `nonce` field in `TransactionId`, including `TransactionId.[set|get]Nonce()`
 * `children` fields in `TransactionRecord` and `TransactionReceipt`
 * `duplicates` field in `TransactionReceipt`
 * `[TransactionReceiptQuery|TransactionRecordQuery].[set|get]IncludeChildren()`
 * `TransactionReceiptQuery.[set|get]IncludeDuplicates()`
 * New response codes.
 * Support for ECDSA SecP256K1 keys.
 * `PrivateKey.generate[ED25519|ECDSA]()`
 * `[Private|Public]Key.from[Bytes|String][DER|ED25519|ECDSA]()`
 * `[Private|Public]Key.to[Bytes|String][Raw|DER]()`

### Deprecated

 * `PrivateKey.generate()`, use `PrivateKey.generate[ED25519|ECDSA]()` instead.

## v2.5.0

### Added

 * Support for adding multiple addresses for the same node to the network.
 * `*Id` objects are now comparable.
 * Adds `createdContractIds` to `ContractFunctionResult`
 * Makes `AccountBalance.[to|from]Bytes()` public.
 * New smart contract response codes

## v2.5.0-beta.1

### Added

 * New smart contract response codes

## v2.4.0

### Fixed

 * Implement gRPC connecting timeouts to prevent `TRANSACTION_EXPIRED` from occurring due to
   nodes not responding
 * `ManagedNodeAddress` will no longer used named regex groups

### Deprecated

 * Deprecated `ContractCallQuery.[set|get]MaxResultSize()` with no replacement.
 * Deprecated `ContractUpdateTransaction.[set|get]BytecodeFileId()` with no replacement.


## v2.4.0-beta.1

### Deprecated

 * Deprecated `ContractCallQuery.[set|get]MaxResultSize()` with no replacement.
 * Deprecated `ContractUpdateTransaction.[set|get]BytecodeFileId()` with no replacement.

## v2.3.0

### Added

 * Support for toggling TLS for both mirror network and services network

## v2.2.0

### Added

 * `FreezeType`
 * `FreezeTransaction.[get|set]FreezeType()`
 * `FreezeTransaction.[get|set]FileId()`
 * `FreezeTransaction.[get|set]FileHash()`

### Deprecated

 * `FreezeTransaction.[get|set]UpdateFileId()`, use `.[get|set]FileId()` instead.
 * `FreezeTransaction.[get|set]UpdateFileHash()`, use `.[get|set]FileHash()` instead.

## v2.2.0-beta.2

### Fixed

 * Make `TokenPauseTransaction` and `TokenUnpauseTransaction` constructors public

## v2.2.0-beta.1

### Added

 * `TokenPauseTransaction`
 * `TokenUnpauseTransaction`
 * `TokenPauseStatus`
 * `pauseKey` field in `TokenUpdateTransaction` and `TokenCreateTransaction`
 * `pauseKey` and `pauseStatus` fields in `TokenInfo` (`TokenInfoQuery`)

### Fixed

 * Added keep alive timeout of 10 seconds to all gRPC connections

### Added

* `Client.setTransportSecurity()` - Enable/Disable TLS for any node

### Changed

 * Updated `*.[execute|getReceipt|getRecord]()` methods to not use the asynchronous version underneath

### Fixed

 * `Transaction[Receipt|Record]Query` will no longer error when `TransactionReceipt.status` is not `SUCCESS`. Only `*.get[Receipt|Record]()` should error when `TransactionReceipt.status` is not `SUCCESS`.

## v2.1.0

### Added

 * `NftId.[to|from]string()` now uses format `1.2.3/4` instead of `1.2.3@4`
 * `TokenNftInfoQuery.setNftId()`
 * Support for automatic token associations
    * `TransactionRecord.automaticTokenAssociations`
    * `AccountInfo.maxAutomaticTokenAssociations`
    * `AccountCreateTransaction.maxAutomaticTokenAssociations`
    * `AccountUpdateTransaction.maxAutomaticTokenAssociations`
    * `TokenRelationship.automaticAssociation`
    * `TokenAssociation`
 * `networkName` as a supported config file options

## v2.1.0-beta.1

### Added

 * `NftId.[to|from]string()` now uses format `1.2.3/4` instead of `1.2.3@4`
 * `TokenNftInfoQuery.setNftId()`
 * Support for automatic token associations
    * `TransactionRecord.automaticTokenAssociations`
    * `AccountInfo.maxAutomaticTokenAssociations`
    * `AccountCreateTransaction.maxAutomaticTokenAssociations`
    * `AccountUpdateTransaction.maxAutomaticTokenAssociations`
    * `TokenRelationship.automaticAssociation`
    * `TokenAssociation`

## v2.0.14

### Deprecated

 * `TokenNftInfoQuery.byNftId()` - Use `TokenNftInfoQuery.setNftId()` instead
 * `TokenNftInfoQuery.byAccountId()` with no replacement
 * `TokenNftInfoQuery.byTokenId()` with no replacement
 * `TokenNftInfoQuery.[set|get]Start()` with no replacement
 * `TokenNftInfoQuery.[set|get]End()` with no replacement
 * `Client.networkName` can now be specified via config file

### v2.0.13

### Added

 * `Account[Create|Update]Transaction.[get|set]MaxAutomaticTokenAssociations`
 * `TokenAssociation` and `TransactionRecord.automaticTokenAssociations`
 * `AccountInfo.maxAutomaticTokenAssociations`
 * `TokenRelationship.automaticAssociation`
 * `TokenNftInfoQuery.setNftId()`
 * New status codes

### Deprecated

 * `TokenNftInfoQuery.[by|get]AccountId()` with no replacement
 * `TokenNftInfoQuery.[by|get]TokenId()` with no replacement
 * `TokenNftInfoQuery.[set|get]Start()` with no replacement
 * `TokenNftInfoQuery.[set|get]End()` with no replacement
 * `TokenNftInfoQuery.byNftId()` use `.setNftId()` instead

### Fixed

 * TLS connector failing when the networks address book did not have cert hashes


## v2.0.12

### Added

 * Support for TLS connections with Hedera Services nodes when network addresses end in `50212` or `443`
 * Added `FeeAssessmentMethod`.
 * Added `[get|set]AssessmentMethod()` to `CustomFractionalFee`
 * Added `CustomRoyaltyFee`
 * Added `payerAccountIdList` to `AssessedCustomFee`
 * Added fields to `FreezeTransaction`
 * Added `[min|max]Backoff` to `Client` and `Executable`

### Fixed

 * Bugs in [to|from]Bytes() in `TopicUpdateTransaction` and `TokenUpdateTransaction`

### Deprecated

 * Deprecated `Client.setMax[TransactionFee|QueryPayment]()`, added `Client.setDefaultMax[TransactionFee|QueryPayment]()` and `Client.getDefaultMax[TransactionFee|QueryPayment]()`

## v2.0.11

### Added

 * `ChunkedTransaction.getAllSignatures()`

### Fixed

 * `Transaction.getSignatures()` incorrectly building signature list
 * `TopicMessageQuery` pending messages being discarded on retry
 * `ChunkedTransaction.getAllTransactionHashesPerNode()` incorrectly building signature map
 * `ScheduleInfo.getScheduledTransaction()` still not setting max fee appropriately

### Changed

 * `*.setSerials()` will now clone list passed in to prevent changes

## v2.0.10

### Added

 * `Client.getRequestTimeout()`
 * `Client.pingAsync()` and `Client.pingAllAsync()` useful for validating all nodes within the
   network before executing any real request
 * `Client.[set|get]MaxAttempts()` default max attempts for all transactions
 * `Client.[set|get]MaxNodeAttempts()` set max attempts to retry a node which returns bad gRPC status
   such as `UNAVAILBLE`
 * `Client.[set|get]NodeWaitTime()` change the default delay before attempting a node again which has
   returned a bad gRPC status
 * `Client.setAutoValidateChecksums()` set whether checksums on ids will be automatically validated upon attempting to execute a transaction or query.  Disabled by default.  Check status with `Client.isAutoValidateChecksumsEnabled()`
 * `*Id.toString()` no longer stringifies with checksums.  Use `*Id.getChecksum()` to get the checksum that was parsed, or use `*Id.toStringWithChecksum(client)` to stringify with the correct checksum for that ID on the client's network.
 * `*Id.validateChecksum()` to validate a checksum.  Throws new `BadEntityIdException`
 * `Client.[set|get]NetworkName()` declare which network this client is connected to, for purposes of checksum validation.
 * `CustomFixedFee.[set|get]HbarAmount()` makes this fixed fee an Hbar fee of the specified amount
 * `CustomFixedFee.setDenominatingTokenToSameToken()` this fixed fee will be charged in the same token.

### Deprecated

 * `*Id.validate()` use `*Id.validateChecksum()` instead

### Fixed

 * `ScheduleInfo.getTransaction()` incorrectly setting max transaction fee to 2 Hbars

## v2.0.9

### Fixed

 * `PrivateKey.legacyDerive()` should behave the same as other SDKs

### Removed

 * `*.addCustomFee()` use `*.setCustomFees()` instead

## v2.0.9-beta.2

### Fixed

 * `TokenUpdateTransaction.clearAutoRenewAccountId()`
 * Scheduled `TransferTransaction`

## v2.0.9-beta.1

### Added

 * Support for NFTS
    * Creating NFT tokens
    * Minting NFTs
    * Burning NFTs
    * Transfering NFTs
    * Wiping NFTs
    * Query NFT information
 * Support for Custom Fees on tokens:
    * Setting custom fees on a token
    * Updating custom fees on an existing token

## v2.0.8

### Added

 * Sign on demand functionality which should improve performance slightly

### Fixed

 * `AccountBalance.tokenDecimals` incorrectly using `Long` as the key in the map instead of
   `TokenId`. Since this was a major bug making `tokenDecimals` completely unusable, the change
   has been made directly on `tokenDecimals` instead of deprecating and adding another field.

## v2.0.7

### Added

 * Support for entity ID checksums which are validated whenever a request begins execution.
   This includes the IDs within the request, the account ID within the transaction ID, and
   query responses will contain entity IDs with a checksum for the network the query was executed on.
 * Node validation before execution
 * Null checks for most parameters to catch stray `NullPointerException`'s

### Fixed

 * `RequestType` missing `UNCHECKED_SUBMIT` for `toString()` and `valueOf()` methods.
 * `FeeSchedules` incorrectly serializing nulls causing `NullPointerException`

## v2.0.6

### Added

-   Add `FeeSchedule` type to allow a structured parse of file `0.0.111`

-   Support for setting `maxBackoff`, `maxAttempts`, `retryHandler`, and `completionHandler` in `TopicMessageQuery`

-   Default logging behavior to `TopicMessageQuery` if an error handler or completion handler was not set

-   (Internal) CI is run significantly more often, and against previewnet and the master branch of hedera-services.

-   Expose `tokenDecimals` from `AccountBalance`

### Fixed

-   `TopicMessageQuery` retry handling; this should retry on more gRPC errors

-   `TopicMessageQuery` max retry timeout; before this would could wait up to 4m with no feedback

-   `Client` should be more thread safe

## v2.0.5

### Added

-   Support `memo` for Tokens, Accounts, and Files.

### Fixed

-   Scheduled transaction support: `ScheduleCreateTransaction`, `ScheduleDeleteTransaction`, and `ScheduleSignTransaction`
-   HMAC Calculation Does Not Include IV [NCC-E001154-010]
-   Non-Constant Time Lookup of Mnemonic Words [NCC-E001154-009]
-   Decreased `CHUNK_SIZE` 4096->1024 and increased default max chunks 10->20
-   Remove use of `computeIfAbsent` and `putIfAbsent` from JDK7 builds

### Deprecated

-   `new TransactionId(AccountId, Instant)` - Use `TransactionId.withValidStart()` instead.

## v2.0.5-beta.9

### Fixed

-   `TransferTransaction.addTokenTransfer()` was correctly adding tokens
-   HMAC Calculation Does Not Include IV [NCC-E001154-010]
-   Non-Constant Time Lookup of Mnemonic Words [NCC-E001154-009]
-   Decreased `CHUNK_SIZE` 4096->1024 and increased default max chunks 10->20
-   Renamed `ScheduleInfo.getTransaction()` -> `ScheduleInfo.getScheduledTransaction()`

## v2.0.5-beta.8

### Fixed

-   Remove use of `computeIfAbsent` and `putIfAbsent` from JDK7 builds

## v2.0.5-beta.7

### Fixed

-   Scheduled transactions should use new HAPI protobufs
-   `ReceiptPrecheckException` should be thrown when the erroring status was in the `TransactionReceipt`
-   Removed `nonce` from `TransactionId`
-   `Transaction[Receipt|Record]Query` should not error for status `IDENTICAL_SCHEDULE_ALREADY_CREATED`
    because the other fields on the receipt are present with that status.
-   `ScheduleMultiSigExample` should use updated scheduled transaction API

### Removed

-   `ScheduleCreateTransaction.addScheduledSignature()`
-   `ScheduleCreateTransaction.getScheduledSignatures()`
-   `ScheduleSignTransaction.addScheduledSignature()`
-   `ScheduleSignTransaction.getScheduledSignatures()`

## v2.0.5-beta.6

### Added

-   Support for old `proto.Transaction` raw bytes in `Transaction.fromBytes()`

## v2.0.5-beta.5

### Added

-   `TransactionRecord.scheduleRef` - Reference to the scheduled transaction
-   `TransactionReceipt.scheduledTransactionId`
-   `ScheduleInfo.scheduledTransactionId`
-   Feature to copy `TransactionId` of a transaction being scheduled
    to the parent `ScheduleCreateTransaction` if one is set.

### Fixed

-   `TransactionId.toBytes()` should support `nonce` if set
-   `TransactionId.fromBytes()` should support `nonce` if set

## v2.0.5-beta.4

### Added

-   Support `memo` for Tokens, Accounts, and Files.
-   `TransactionId.fromString()` should support nonce and scheduled.

## v2.0.5-beta.3

### Changed

-   `TransactionId.toString()` will append `?scheduled` for scheduled transaction IDs, and
    transaction IDs created from nonce will print in hex.

### Added

-   Support for scheduled and nonce in `TransactionId`
    -   `TransactionId.withNonce()` - Supports creating transaction ID with random bytes.
    -   `TransactionId.[set|get]Scheduled()` - Supports scheduled transaction IDs.
-   `TransactionId.withValidStart()`

### Fixed

-   `ScheduleCreateTransaction.setTransaction()` and `Transaction.schedule()` not correctly setting
    existing signatures.

### Deprecated

-   `new TransactionId(AccountId, Instant)` - Use `TransactionId.withValidStart()` instead.

## v2.0.5-beta.2

### Fixed

-   `Schedule[Create|Sign]Transaction.addScheduleSignature()` didn't save added signatures correctly.

## v2.0.5-beta.1

### Added

-   Support for scheduled transactions.
    -   `ScheduleCreateTransaction` - Create a new scheduled transaction
    -   `ScheduleSignTransaction` - Sign an existing scheduled transaction on the network
    -   `ScheduleDeleteTransaction` - Delete a scheduled transaction
    -   `ScheduleInfoQuery` - Query the info including `bodyBytes` of a scheduled transaction
    -   `ScheduleId`

## v2.0.2

### Changes

-   Implement `Client.forName()` to support construction of client from network name.
-   Implement `PrivateKey.verifyTransaction()` to allow a user to verify a transaction was signed with a partiular key.
-   Rename `HederaPreCheckStatusException` to `PrecheckStatusException` and deprecate `HederaPreCheckStatusException`
-   Rename `HederaReceipStatusException` to `ReceipStatusException` and deprecate `HederaReceipStatusException`

## v2.0.1

### Bug Fixes

#### `TokenCreateTransaction`

-   `long getAutoRenewPeriod()` -> `Duration getAutoRenewPeriod()`
-   `setAutoRenewPeriod(long)` -> `setAutoRenewPeriod(Duration)`
-   `long getExpirationTime()` -> `Instant getExpirationTime()`
-   `setExpirationTime(long)` -> `setExpirationTime(Instant)`

#### `TokenUpdateTransaction`

-   `long getAutoRenewPeriod()` -> `Duration getAutoRenewPeriod()`
-   `setAutoRenewPeriod(long)` -> `setAutoRenewPeriod(Duration)`
-   `long getExpirationTime()` -> `Instant getExpirationTime()`
-   `setExpirationTime(long)` -> `setExpirationTime(Instant)`

#### `TokenInfo`

-   `AccountId treasury()` -> `AccountId treasuryAccountId()`
-   `long autoRenewPeriod()` -> `Duration autoRenewPeriod()`
-   `long expirationTime()` -> `Instant expirationTime()`

## v2.0.0

### General changes

-   No longer support the use of `long` for `Hbar` parameters. Meaning you can no longer do
    `AccountCreateTransaction().setInitialBalance(5)` and instead **must**
    `AccountCreateTransaction().setInitialBalance(new Hbar(5))`. This of course applies to more than just
    `setInitialBalance()`.
-   Any method that used to require a `PublicKey` will now require `Key`.
    -   `AccountCreateTransaction.setKey(PublicKey)` is now `AccountCreateTransaction.setKey(Key)` as an example.
-   All `Id` types (`Account`, `File`, `Contract`, `Topic`, and `TransactionId`)
    -   Support `fromBytes()` and `toBytes()`
    -   No longer have the `toProto()` method.
-   The use of `Duration` in the SDK will be either `java.time.Duration` or `org.threeten.bp.Duration` depending
    on which JDK and platform you're developing on.
-   The use of `Instant` in the SDK will be either `java.time.Instant` or `org.threeten.bp.Instant` depending
    on which JDK and platform you're developing on.
-   All transactions and queries will now attempt to execute on more than one node.
-   More `getCostAsync` and `executeAsync` variants
    -   `void executeAsync(Client)`
    -   `Future executeAsync(Client, BiConsumer<O, T>)`
    -   `void executeAsync(Client, Duration timeout, BiConsumer<O, T>)`
    -   `void getCostAsync(Client)`
    -   `Future getCostAsync(Client, BiConsumer<O, T>)`
    -   `void getCostAsync(Client, Duration timeout, BiConsumer<O, T>)`
-   Building different types from a protobuf type is no longer supported. Use `fromBytes` instead.
-   `getSignatureCase()` is no longer accessible
-   Field which were `byte[]` are now `ByteString` to prevent extra copy operation. This includes
    the response type of `FileContentsQuery`

### Renamed Classes

-   `ConsensusSubmitMessageTransaction` -> `MessageSubmitTransaction`
-   `ConsensusTopicCreateTransaction` -> `TopicCreateTransaction`
-   `ConsensusTopicDeleteTransaction` -> `TopicDeleteTransaction`
-   `ConsensusTopicUpdateTransaction` -> `TopicUpdateTransaction`
-   `ConsensusTopicId` -> `TopicId`
-   `Ed25519PublicKey` -> `PublicKey`
-   `Ed25519PrivateKey` -> `PrivateKey`

### Removed Classes

-   `HederaNetworkException`
-   `MnemonicValidationResult`
-   `HederaConstants`
-   `ThresholdKey` use `KeyList.withThreshold()` instead.

### New Classes

-   LiveHash: Support for Hedera LiveHashes
-   Key: A common base for the signing authority or key entities in Hedera may have.

### Client

#### Renamed

-   `Client()` -> `Client.forNetwork()`
-   `Client.fromFile()` -> `Client.fromJsonFile()`
-   `Client.replaceNodes()` -> `Client.setNetwork()`

### PrivateKey

#### Changes

-   `sign()` no longer requires offset or length parameters

#### Removed

-   `writePem()`

### PublicKey

#### Added

-   `verify()` verifies the message was signed by public key

### Hbar

#### Renamed

-   `as()` -> `to()`
-   `asTinybar()` -> `toTinybars()`
-   `fromTinybar()` -> `fromTinybars()`

#### Added

-   `negated()`
-   `getValue()`

#### Removed

-   `Hbar(BigDecimal, HbarUnit)`
-   `Hbar.from(long)`
-   `Hbar.from(BigDecimal)`
-   `Hbar.of()`

### KeyList

#### Added

-   `KeyList.withThreshold()`
-   `size()`
-   `isEmpty()`
-   `contains()`
-   `containsAll()`
-   `iterator()`
-   `toArray()`
-   `remove()`
-   `removeAll()`
-   `retainAll()`
-   `clear()`
-   `toString()`

### Mnemonic

#### Renamed

-   `Mnemonic(List<? extends CharSequence>)` -> `Mnemonic.fromWords() throws BadMnemonicException`

### ContractId

#### Added

-   `ContractId(long)`

#### Removed

-   `toKeyProto()`
-   `implements PublicKey` meaning it can no longer be used in place of a Key

### FileId

#### Added

-   `FileId(long)`

#### Removed

-   `fromSolidityAddress()`
-   `toSolidityAddress()`

### TransactionId

#### Added

-   `TransactionId.withValidStart()`
-   `TransactionId.generate()`

### Transaction

#### Added

-   `Transaction.hash()`
-   `Transaction.signWithOperator()`

#### Removed

-   `getReceipt()`
-   `getRecord()`

### QueryBuilder

#### Removed

-   `toProto()`
-   `setPaymentTransaction()`

### TransactionBuilder

### AccountInfo

#### Added

-   `List<LiveHash> liveHashes`

### AccountDeleteTransaction

#### Renamed

-   `setDeleteAccountId()` -> `setAccountId()`
-   Removed `addKey()`, use `setKeys(Key...)` instead.

### FileUpdateTransaction

-   Removed `addKey()`, use `setKeys(Key...)` instead.

## v1.1.4

### Added

-   Support for loading Ed25519 keys from encrypted PEM files (generated from OpenSSL).

-   Add a method to validate a mnemonic word list for accurate entry.

### Fixed

-   Fixed `TransactionReceiptQuery` not waiting for consensus some times.

## v1.1.3

### Added

-   Add additional error classes to allow more introspection on errors:
    -   `HederaPrecheckStatusException` - Thrown when the transaction fails at the node (the precheck)
    -   `HederaReceiptStatusException` - Thrown when the receipt is checked and has a failing status. The error object contains the full receipt.
    -   `HederaRecordStatusException` - Thrown when the record is checked and it has a failing status. The error object contains the full record.

### Fixed

-   Add missing `setTransferAccountId` and `setTransferContractId` methods to
    `ContractDeleteTransaction`

-   Override `executeAsync` to sign by the operator (if not already)

### Deprecated

-   Deprecate `toSolidityAddress` and `fromSolidityAddress` on `FileId`

## v1.1.2

### Fixed

-   https://github.com/hashgraph/hedera-sdk-java/issues/350

## v1.1.1

### Fixed

-   https://github.com/hashgraph/hedera-sdk-java/issues/342

## v1.1.0

### Added

Add support for Hedera Consensus Service (HCS).

-   Add `ConsensusTopicCreateTransaction`, `ConsensusTopicUpdateTransaction`, `ConsensusTopicDeleteTransaction`, and `ConsensusMessageSubmitTransaction` transactions

-   Add `ConsensusTopicInfoQuery` query (returns `ConsensusTopicInfo`)

-   Add `MirrorClient` and `MirrorConsensusTopicQuery` which can be used to listen for HCS messages from a mirror node

## v1.0.0

Removed all deprecated APIs from v1.0.0.

### Changed

-   Instead of returning `ResponseCodeEnum` from the generated protos, return a new `Status` type
    that wraps that and provides some Java conveniences.

-   Rename `HederaException` to `HederaStatusException`

-   Rename `QueryBuilder.MaxPaymentExceededException` to `MaxQueryPaymentExceededException`

-   Change `AccountBalanceQuery` to return `Hbar` (instead of `Long`)

-   Change `ContractGetBytecodeQuery` to return `byte[]` (instead of the internal proto type)

-   Remove `GetBySolidityIdQuery`. Instead, you should use `AccountId.toSolidityAddress`.

-   Change `ContractRecordsQuery` to return `TransactionRecord[]`

## v0.9.0

### Changed

All changes are not immediately breaking as the previous method still should exist and be working. The previous methods are flagged as deprecated and will be removed upon `v1.0`.

-   Transactions and queries do not take `Client` in the constructor; instead, `Client` is passed to `execute`.

-   Removed `Transaction.executeForReceipt` and `Transaction.executeForRecord`

    These methods have been identified as harmful as they hide too much. If one fails, you do not know if the transaction failed to execute; or, the receipt/record could not be retrieved. In a mission-critical application, that is, of course, an important distinction.

    Now there is only `Transaction.execute` which returns a `TransactionId`. If you don't care about waiting for consensus or retrieving a receipt/record in your application, you're done. Otherwise you can now use any `TransactionId` and ask for the receipt/record (with a stepped retry interval until consensus) with `TransactionId.getReceipt` and `TransactionId.getRecord`.

    v0.8.x and below

    ```java
    AccountId newAccountId = new AccountCreateTransaction(hederaClient)
        .setKey(newKey.getPublicKey())
        .setInitialBalance(1000)
        .executeForReceipt() // TransactionReceipt
        .getAccountId();
    ```

    v0.9.x

    ```java
    AccountId newAccountId = new AccountCreateTransaction()
        .setKey(newKey.getPublicKey())
        .setInitialBalance(1000)
        .execute(hederaClient) // TranactionId
        .getReceipt(hederaClient) // TransactionReceipt
        .getAccountId();
    ```

-   `TransactionReceipt`, `AccountInfo`, `TransactionRecord`, etc. now expose public final fields instead of getters (where possible and it makes sense).

-   Rename `getCallResult` and `getCreateResult` to `getContractExecuteResult` and `getContractCreateResult` for consistency

-   `TransactionBuilder.setMemo` is renamed to `TransactionBuilder.setTransactionMemo` to avoid confusion
    as there are 2 other kinds of memos on transactions

-   `CallParams` is removed in favor of `ContractFunctionParams` and closely mirrors type names from solidity

    -   `addInt32`
    -   `addInt256Array`
    -   `addString`
    -   etc.

-   `ContractFunctionResult` now closely mirrors the solidity type names

    -   `getInt32`
    -   etc.

-   `setFunctionParams(params)` on `ContractCallQuery` and `ContractExecuteTransaction` is now
    `setFunction(name, params)`

### Added

-   `TransactionId.getReceipt`

-   `TransactionId.getRecord`

-   `FileId.ADDRESS_BOOK`, `FileId.FEE_SCHEDULE`, `FileId.EXCHANGE_RATES`

-   Experimental support for the Hedera Consensus Service (HCS). HCS is not yet generally available but if you have access
    the SDK can work with the current iteration of it. Due to its experimental nature, a system property must be set before use.

    ```java
    System.setPropery("com.hedera.hashgraph.sdk.experimental", "true")
    ```

-   `Client.forTestnet` makes a new client configured to talk to TestNet (use `.setOperator` to set an operater)

-   `Client.forMainnet` makes a new client configured to talk to Mainnet (use `.setOperator` to set an operater)

### Fixes

-   `FileCreateTransaction` sets a default expiration time; fixes `AUTORENEW_DURATION_NOT_IN_RANGE`.

-   `BUSY` is now internally retried in all cases.

-   The maximum query payment is now defaulted to 1 Hbar. By default, just before a query is executed we ask Hedera how much the query will cost and if it costs under the defined maximum, an exact payment is sent.

### Removed

-   `Transaction` and `Query` types related to claims

## v0.8.0

Fixes compatibility with Android.

## Breaking Changes

-   The `Key` interface has been renamed to `PublicKey`
-   You are now required to depend on the gRPC transport dependency for your specific environment

#### Maven

```xml
<!-- SELECT ONE: -->
<!-- netty transport (for server or desktop applications) -->
<dependency>
  <groupId>io.grpc</groupId>
  <artifactId>grpc-netty-shaded</artifactId>
  <version>1.24.0</version>
</dependency>
<!-- netty transport, unshaded (if you have a matching Netty dependency already) -->
<dependency>
  <groupId>io.grpc</groupId>
  <artifactId>grpc-netty</artifactId>
  <version>1.24.0</version>
</dependency>
<!-- okhttp transport (for lighter-weight applications or Android) -->
<dependency>
  <groupId>io.grpc</groupId>
  <artifactId>grpc-okhttp</artifactId>
  <version>1.24.0</version>
</dependency>
```

#### Gradle

```groovy
// SELECT ONE:
// netty transport (for high throughput applications)
implementation 'io.grpc:grpc-netty-shaded:1.24.0'
// netty transport, unshaded (if you have a matching Netty dependency already)
implementation 'io.grpc:grpc-netty:1.24.0'
// okhttp transport (for lighter-weight applications or Android)
implementation 'io.grpc:grpc-okhttp:1.24.0'
```<|MERGE_RESOLUTION|>--- conflicted
+++ resolved
@@ -5,14 +5,13 @@
 The format is based on [Keep a Changelog](https://keepachangelog.com/en/1.0.0/),
 and this project adheres to [Semantic Versioning](https://semver.org/spec/v2.0.0.html).
 
-<<<<<<< HEAD
 ## Unreleased
 
 ### Fixed
 
  * Checksums.  As a consequence, all previously generated checksums for `testnet` or `previewnet` will now be
    regarded as incorrect.  Please generate new checksums for testnet and previewnet where necessary.
-=======
+
 ## v2.9.0
 
 ### Added
@@ -83,7 +82,6 @@
 ### Deprecated
 
 * `ContractId.fromSolidityAddress()`, use `ContractId.fromEvmAddress()` instead.
->>>>>>> 94f6b01c
 
 ## v2.7.0
 
@@ -97,11 +95,7 @@
 ### Added
 
  * Support for regenerating transaction IDs on demand if a request
-<<<<<<< HEAD
-   responsed with `TRANSACITON_EXPIRED`
-=======
-   responds with `TRANSACITON_EXPIRED`
->>>>>>> 94f6b01c
+   responds with `TRANSACTION_EXPIRED`
 
 ## v2.6.0
 
