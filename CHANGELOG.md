--- conflicted
+++ resolved
@@ -7,11 +7,10 @@
 
 ## Unreleased
 
-<<<<<<< HEAD
 ### Deprecated
 
  * `TransactionResponse.scheduledTransactionId` with no replacement.
-=======
+
 ### Added
 
  * `ContractCreateTransaction.[get|set]MaxAutomaticTokenAssociations()`
@@ -27,7 +26,6 @@
  * `TransactionRecord.ethereumHash`
  * `EthereumTransaction`
  * `CustomRoyaltyFee.getFallbackFee()`
->>>>>>> b4e9c112
 
 ## v2.12.0
 
