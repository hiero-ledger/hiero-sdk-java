--- conflicted
+++ resolved
@@ -8,24 +8,19 @@
 ## Unreleased
 
 ### Added
-<<<<<<< HEAD
+ - `TRANSACTION_HAS_UNKNOWN_FIELDS` and `ACCOUNT_IS_IMMUTABLE` in `Status`
  - `toStandard[Ed25519|ECDSAsecp256k1]PrivateKey()` to `Mnemonic`
  - `fromSeed[ED25519|ECDSAsecp256k1]()` to `PrivateKey`
  - `[PrivateKeyED25519|PrivateKeyECDSA].fromSeed()`
  - `Bip32Utils` class
 
 ### Fixed
+ - Misleading logging when an unhealthy node is hit
  - ECDSA secp256k1 keys now support derivation
 
 ### Deprecated
  - `Mnemonic.toPrivateKey()` use `Mnemonic.toStandard[Ed25519|ECDSAsecp256k1]PrivateKey` instead
  - `PrivateKey.fromMnemonic()` use `Mnemonic.toStandard[Ed25519|ECDSAsecp256k1]PrivateKey` instead
-=======
- - `TRANSACTION_HAS_UNKNOWN_FIELDS` and `ACCOUNT_IS_IMMUTABLE` in `Status`
-
-### Fixed
- - Misleading logging when an unhealthy node is hit
->>>>>>> ea592701
 
 ## 2.19.0
 
