# Changelog

All notable changes to this project will be documented in this file.

The format is based on [Keep a Changelog](https://keepachangelog.com/en/1.0.0/),
and this project adheres to [Semantic Versioning](https://semver.org/spec/v2.0.0.html).

<<<<<<< HEAD
## Unreleased:

### Added

 * `TokenPauseTransaction`
 * `TokenUnpauseTransaction`
 * `TokenPauseStatus`
 * `pauseKey` field in `TokenUpdateTransaction` and `TokenCreateTransaction`
 * `pauseKey` and `pauseStatus` fields in `TokenInfo` (`TokenInfoQuery`)
=======
## Unreleassed

### Changed

 * Updated `*.[execute|getReceipt|getRecord]()` methods to not use the asynchronous version underneath

### Fixed

 * `Transaction[Receipt|Record]Query` will no longer error when `TransactionReceipt.status` is not `SUCCESS`. Only `*.get[Receipt|Record]()` should error when `TransactionReceipt.status` is not `SUCCESS`.
>>>>>>> 6d344dd5

## v2.1.0

### Added

 * `NftId.[to|from]string()` now uses format `1.2.3/4` instead of `1.2.3@4`
 * `TokenNftInfoQuery.setNftId()`
 * Support for automatic token associations
    * `TransactionRecord.automaticTokenAssociations`
    * `AccountInfo.maxAutomaticTokenAssociations`
    * `AccountCreateTransaction.maxAutomaticTokenAssociations`
    * `AccountUpdateTransaction.maxAutomaticTokenAssociations`
    * `TokenRelationship.automaticAssociation`
    * `TokenAssociation`
 * `networkName` as a supported config file options

## v2.1.0-beta.1

### Added

 * `NftId.[to|from]string()` now uses format `1.2.3/4` instead of `1.2.3@4`
 * `TokenNftInfoQuery.setNftId()`
 * Support for automatic token associations
    * `TransactionRecord.automaticTokenAssociations`
    * `AccountInfo.maxAutomaticTokenAssociations`
    * `AccountCreateTransaction.maxAutomaticTokenAssociations`
    * `AccountUpdateTransaction.maxAutomaticTokenAssociations`
    * `TokenRelationship.automaticAssociation`
    * `TokenAssociation`

## v2.0.14

### Deprecated

 * `TokenNftInfoQuery.byNftId()` - Use `TokenNftInfoQuery.setNftId()` instead
 * `TokenNftInfoQuery.byAccountId()` with no replacement
 * `TokenNftInfoQuery.byTokenId()` with no replacement
 * `TokenNftInfoQuery.[set|get]Start()` with no replacement
 * `TokenNftInfoQuery.[set|get]End()` with no replacement
 * `Client.networkName` can now be specified via config file

### v2.0.13

### Added

 * `Account[Create|Update]Transaction.[get|set]MaxAutomaticTokenAssociations`
 * `TokenAssociation` and `TransactionRecord.automaticTokenAssociations`
 * `AccountInfo.maxAutomaticTokenAssociations`
 * `TokenRelationship.automaticAssociation`
 * `TokenNftInfoQuery.setNftId()`
 * New status codes

### Deprecated

 * `TokenNftInfoQuery.[by|get]AccountId()` with no replacement
 * `TokenNftInfoQuery.[by|get]TokenId()` with no replacement
 * `TokenNftInfoQuery.[set|get]Start()` with no replacement
 * `TokenNftInfoQuery.[set|get]End()` with no replacement
 * `TokenNftInfoQuery.byNftId()` use `.setNftId()` instead

### Fixed

 * TLS connector failing when the networks address book did not have cert hashes


## v2.0.12

### Added

 * Support for TLS connections with Hedera Services nodes when network addresses end in `50212` or `443`
 * Added `FeeAssessmentMethod`.
 * Added `[get|set]AssessmentMethod()` to `CustomFractionalFee`
 * Added `CustomRoyaltyFee`
 * Added `payerAccountIdList` to `AssessedCustomFee`
 * Added fields to `FreezeTransaction`
 * Added `[min|max]Backoff` to `Client` and `Executable`

### Fixed

 * Bugs in [to|from]Bytes() in `TopicUpdateTransaction` and `TokenUpdateTransaction`

### Deprecated

 * Deprecated `Client.setMax[TransactionFee|QueryPayment]()`, added `Client.setDefaultMax[TransactionFee|QueryPayment]()` and `Client.getDefaultMax[TransactionFee|QueryPayment]()`

## v2.0.11

### Added

 * `ChunkedTransaction.getAllSignatures()`

### Fixed

 * `Transaction.getSignatures()` incorrectly building signature list
 * `TopicMessageQuery` pending messages being discarded on retry
 * `ChunkedTransaction.getAllTransactionHashesPerNode()` incorrectly building signature map
 * `ScheduleInfo.getScheduledTransaction()` still not setting max fee appropriately

### Changed

 * `*.setSerials()` will now clone list passed in to prevent changes

## v2.0.10

### Added

 * `Client.getRequestTimeout()`
 * `Client.pingAsync()` and `Client.pingAllAsync()` useful for validating all nodes within the
   network before executing any real request
 * `Client.[set|get]MaxAttempts()` default max attempts for all transactions
 * `Client.[set|get]MaxNodeAttempts()` set max attempts to retry a node which returns bad gRPC status
   such as `UNAVAILBLE`
 * `Client.[set|get]NodeWaitTime()` change the default delay before attempting a node again which has
   returned a bad gRPC status
 * `Client.setAutoValidateChecksums()` set whether checksums on ids will be automatically validated upon attempting to execute a transaction or query.  Disabled by default.  Check status with `Client.isAutoValidateChecksumsEnabled()`
 * `*Id.toString()` no longer stringifies with checksums.  Use `*Id.getChecksum()` to get the checksum that was parsed, or use `*Id.toStringWithChecksum(client)` to stringify with the correct checksum for that ID on the client's network.
 * `*Id.validateChecksum()` to validate a checksum.  Throws new `BadEntityIdException`
 * `Client.[set|get]NetworkName()` declare which network this client is connected to, for purposes of checksum validation.
 * `CustomFixedFee.[set|get]HbarAmount()` makes this fixed fee an Hbar fee of the specified amount
 * `CustomFixedFee.setDenominatingTokenToSameToken()` this fixed fee will be charged in the same token.

### Deprecated

 * `*Id.validate()` use `*Id.validateChecksum()` instead

### Fixed

 * `ScheduleInfo.getTransaction()` incorrectly setting max transaction fee to 2 Hbars

## v2.0.9

### Fixed

 * `PrivateKey.legacyDerive()` should behave the same as other SDKs

### Removed

 * `*.addCustomFee()` use `*.setCustomFees()` instead

## v2.0.9-beta.2

### Fixed

 * `TokenUpdateTransaction.clearAutoRenewAccountId()`
 * Scheduled `TransferTransaction`

## v2.0.9-beta.1

### Added

 * Support for NFTS
    * Creating NFT tokens
    * Minting NFTs
    * Burning NFTs
    * Transfering NFTs
    * Wiping NFTs
    * Query NFT information
 * Support for Custom Fees on tokens:
    * Setting custom fees on a token
    * Updating custom fees on an existing token

## v2.0.8

### Added

 * Sign on demand functionality which should improve performance slightly

### Fixed

 * `AccountBalance.tokenDecimals` incorrectly using `Long` as the key in the map instead of
   `TokenId`. Since this was a major bug making `tokenDecimals` completely unusable, the change
   has been made directly on `tokenDecimals` instead of deprecating and adding another field.

## v2.0.7

### Added

 * Support for entity ID checksums which are validated whenever a request begins execution.
   This includes the IDs within the request, the account ID within the transaction ID, and
   query responses will contain entity IDs with a checksum for the network the query was executed on.
 * Node validation before execution
 * Null checks for most parameters to catch stray `NullPointerException`'s

### Fixed

 * `RequestType` missing `UNCHECKED_SUBMIT` for `toString()` and `valueOf()` methods.
 * `FeeSchedules` incorrectly serializing nulls causing `NullPointerException`

## v2.0.6

### Added

-   Add `FeeSchedule` type to allow a structured parse of file `0.0.111`

-   Support for setting `maxBackoff`, `maxAttempts`, `retryHandler`, and `completionHandler` in `TopicMessageQuery`

-   Default logging behavior to `TopicMessageQuery` if an error handler or completion handler was not set

-   (Internal) CI is run significantly more often, and against previewnet and the master branch of hedera-services.

-   Expose `tokenDecimals` from `AccountBalance`

### Fixed

-   `TopicMessageQuery` retry handling; this should retry on more gRPC errors

-   `TopicMessageQuery` max retry timeout; before this would could wait up to 4m with no feedback

-   `Client` should be more thread safe

## v2.0.5

### Added

-   Support `memo` for Tokens, Accounts, and Files.

### Fixed

-   Scheduled transaction support: `ScheduleCreateTransaction`, `ScheduleDeleteTransaction`, and `ScheduleSignTransaction`
-   HMAC Calculation Does Not Include IV [NCC-E001154-010]
-   Non-Constant Time Lookup of Mnemonic Words [NCC-E001154-009]
-   Decreased `CHUNK_SIZE` 4096->1024 and increased default max chunks 10->20
-   Remove use of `computeIfAbsent` and `putIfAbsent` from JDK7 builds

### Deprecated

-   `new TransactionId(AccountId, Instant)` - Use `TransactionId.withValidStart()` instead.

## v2.0.5-beta.9

### Fixed

-   `TransferTransaction.addTokenTransfer()` was correctly adding tokens
-   HMAC Calculation Does Not Include IV [NCC-E001154-010]
-   Non-Constant Time Lookup of Mnemonic Words [NCC-E001154-009]
-   Decreased `CHUNK_SIZE` 4096->1024 and increased default max chunks 10->20
-   Renamed `ScheduleInfo.getTransaction()` -> `ScheduleInfo.getScheduledTransaction()`

## v2.0.5-beta.8

### Fixed

-   Remove use of `computeIfAbsent` and `putIfAbsent` from JDK7 builds

## v2.0.5-beta.7

### Fixed

-   Scheduled transactions should use new HAPI protobufs
-   `ReceiptPrecheckException` should be thrown when the erroring status was in the `TransactionReceipt`
-   Removed `nonce` from `TransactionId`
-   `Transaction[Receipt|Record]Query` should not error for status `IDENTICAL_SCHEDULE_ALREADY_CREATED`
    because the other fields on the receipt are present with that status.
-   `ScheduleMultiSigExample` should use updated scheduled transaction API

### Removed

-   `ScheduleCreateTransaction.addScheduledSignature()`
-   `ScheduleCreateTransaction.getScheduledSignatures()`
-   `ScheduleSignTransaction.addScheduledSignature()`
-   `ScheduleSignTransaction.getScheduledSignatures()`

## v2.0.5-beta.6

### Added

-   Support for old `proto.Transaction` raw bytes in `Transaction.fromBytes()`

## v2.0.5-beta.5

### Added

-   `TransactionRecord.scheduleRef` - Reference to the scheduled transaction
-   `TransactionReceipt.scheduledTransactionId`
-   `ScheduleInfo.scheduledTransactionId`
-   Feature to copy `TransactionId` of a transaction being scheduled
    to the parent `ScheduleCreateTransaction` if one is set.

### Fixed

-   `TransactionId.toBytes()` should support `nonce` if set
-   `TransactionId.fromBytes()` should support `nonce` if set

## v2.0.5-beta.4

### Added

-   Support `memo` for Tokens, Accounts, and Files.
-   `TransactionId.fromString()` should support nonce and scheduled.

## v2.0.5-beta.3

### Changed

-   `TransactionId.toString()` will append `?scheduled` for scheduled transaction IDs, and
    transaction IDs created from nonce will print in hex.

### Added

-   Support for scheduled and nonce in `TransactionId`
    -   `TransactionId.withNonce()` - Supports creating transaction ID with random bytes.
    -   `TransactionId.[set|get]Scheduled()` - Supports scheduled transaction IDs.
-   `TransactionId.withValidStart()`

### Fixed

-   `ScheduleCreateTransaction.setTransaction()` and `Transaction.schedule()` not correctly setting
    existing signatures.

### Deprecated

-   `new TransactionId(AccountId, Instant)` - Use `TransactionId.withValidStart()` instead.

## v2.0.5-beta.2

### Fixed

-   `Schedule[Create|Sign]Transaction.addScheduleSignature()` didn't save added signatures correctly.

## v2.0.5-beta.1

### Added

-   Support for scheduled transactions.
    -   `ScheduleCreateTransaction` - Create a new scheduled transaction
    -   `ScheduleSignTransaction` - Sign an existing scheduled transaction on the network
    -   `ScheduleDeleteTransaction` - Delete a scheduled transaction
    -   `ScheduleInfoQuery` - Query the info including `bodyBytes` of a scheduled transaction
    -   `ScheduleId`

## v2.0.2

### Changes

-   Implement `Client.forName()` to support construction of client from network name.
-   Implement `PrivateKey.verifyTransaction()` to allow a user to verify a transaction was signed with a partiular key.
-   Rename `HederaPreCheckStatusException` to `PrecheckStatusException` and deprecate `HederaPreCheckStatusException`
-   Rename `HederaReceipStatusException` to `ReceipStatusException` and deprecate `HederaReceipStatusException`

## v2.0.1

### Bug Fixes

#### `TokenCreateTransaction`

-   `long getAutoRenewPeriod()` -> `Duration getAutoRenewPeriod()`
-   `setAutoRenewPeriod(long)` -> `setAutoRenewPeriod(Duration)`
-   `long getExpirationTime()` -> `Instant getExpirationTime()`
-   `setExpirationTime(long)` -> `setExpirationTime(Instant)`

#### `TokenUpdateTransaction`

-   `long getAutoRenewPeriod()` -> `Duration getAutoRenewPeriod()`
-   `setAutoRenewPeriod(long)` -> `setAutoRenewPeriod(Duration)`
-   `long getExpirationTime()` -> `Instant getExpirationTime()`
-   `setExpirationTime(long)` -> `setExpirationTime(Instant)`

#### `TokenInfo`

-   `AccountId treasury()` -> `AccountId treasuryAccountId()`
-   `long autoRenewPeriod()` -> `Duration autoRenewPeriod()`
-   `long expirationTime()` -> `Instant expirationTime()`

## v2.0.0

### General changes

-   No longer support the use of `long` for `Hbar` parameters. Meaning you can no longer do
    `AccountCreateTransaction().setInitialBalance(5)` and instead **must**
    `AccountCreateTransaction().setInitialBalance(new Hbar(5))`. This of course applies to more than just
    `setInitialBalance()`.
-   Any method that used to require a `PublicKey` will now require `Key`.
    -   `AccountCreateTransaction.setKey(PublicKey)` is now `AccountCreateTransaction.setKey(Key)` as an example.
-   All `Id` types (`Account`, `File`, `Contract`, `Topic`, and `TransactionId`)
    -   Support `fromBytes()` and `toBytes()`
    -   No longer have the `toProto()` method.
-   The use of `Duration` in the SDK will be either `java.time.Duration` or `org.threeten.bp.Duration` depending
    on which JDK and platform you're developing on.
-   The use of `Instant` in the SDK will be either `java.time.Instant` or `org.threeten.bp.Instant` depending
    on which JDK and platform you're developing on.
-   All transactions and queries will now attempt to execute on more than one node.
-   More `getCostAsync` and `executeAsync` variants
    -   `void executeAsync(Client)`
    -   `Future executeAsync(Client, BiConsumer<O, T>)`
    -   `void executeAsync(Client, Duration timeout, BiConsumer<O, T>)`
    -   `void getCostAsync(Client)`
    -   `Future getCostAsync(Client, BiConsumer<O, T>)`
    -   `void getCostAsync(Client, Duration timeout, BiConsumer<O, T>)`
-   Building different types from a protobuf type is no longer supported. Use `fromBytes` instead.
-   `getSignatureCase()` is no longer accessible
-   Field which were `byte[]` are now `ByteString` to prevent extra copy operation. This includes
    the response type of `FileContentsQuery`

### Renamed Classes

-   `ConsensusSubmitMessageTransaction` -> `MessageSubmitTransaction`
-   `ConsensusTopicCreateTransaction` -> `TopicCreateTransaction`
-   `ConsensusTopicDeleteTransaction` -> `TopicDeleteTransaction`
-   `ConsensusTopicUpdateTransaction` -> `TopicUpdateTransaction`
-   `ConsensusTopicId` -> `TopicId`
-   `Ed25519PublicKey` -> `PublicKey`
-   `Ed25519PrivateKey` -> `PrivateKey`

### Removed Classes

-   `HederaNetworkException`
-   `MnemonicValidationResult`
-   `HederaConstants`
-   `ThresholdKey` use `KeyList.withThreshold()` instead.

### New Classes

-   LiveHash: Support for Hedera LiveHashes
-   Key: A common base for the signing authority or key entities in Hedera may have.

### Client

#### Renamed

-   `Client()` -> `Client.forNetwork()`
-   `Client.fromFile()` -> `Client.fromJsonFile()`
-   `Client.replaceNodes()` -> `Client.setNetwork()`

### PrivateKey

#### Changes

-   `sign()` no longer requires offset or length parameters

#### Removed

-   `writePem()`

### PublicKey

#### Added

-   `verify()` verifies the message was signed by public key

### Hbar

#### Renamed

-   `as()` -> `to()`
-   `asTinybar()` -> `toTinybars()`
-   `fromTinybar()` -> `fromTinybars()`

#### Added

-   `negated()`
-   `getValue()`

#### Removed

-   `Hbar(BigDecimal, HbarUnit)`
-   `Hbar.from(long)`
-   `Hbar.from(BigDecimal)`
-   `Hbar.of()`

### KeyList

#### Added

-   `KeyList.withThreshold()`
-   `size()`
-   `isEmpty()`
-   `contains()`
-   `containsAll()`
-   `iterator()`
-   `toArray()`
-   `remove()`
-   `removeAll()`
-   `retainAll()`
-   `clear()`
-   `toString()`

### Mnemonic

#### Renamed

-   `Mnemonic(List<? extends CharSequence>)` -> `Mnemonic.fromWords() throws BadMnemonicException`

### ContractId

#### Added

-   `ContractId(long)`

#### Removed

-   `toKeyProto()`
-   `implements PublicKey` meaning it can no longer be used in place of a Key

### FileId

#### Added

-   `FileId(long)`

#### Removed

-   `fromSolidityAddress()`
-   `toSolidityAddress()`

### TransactionId

#### Added

-   `TransactionId.withValidStart()`
-   `TransactionId.generate()`

### Transaction

#### Added

-   `Transaction.hash()`
-   `Transaction.signWithOperator()`

#### Removed

-   `getReceipt()`
-   `getRecord()`

### QueryBuilder

#### Removed

-   `toProto()`
-   `setPaymentTransaction()`

### TransactionBuilder

### AccountInfo

#### Added

-   `List<LiveHash> liveHashes`

### AccountDeleteTransaction

#### Renamed

-   `setDeleteAccountId()` -> `setAccountId()`
-   Removed `addKey()`, use `setKeys(Key...)` instead.

### FileUpdateTransaction

-   Removed `addKey()`, use `setKeys(Key...)` instead.

## v1.1.4

### Added

-   Support for loading Ed25519 keys from encrypted PEM files (generated from OpenSSL).

-   Add a method to validate a mnemonic word list for accurate entry.

### Fixed

-   Fixed `TransactionReceiptQuery` not waiting for consensus some times.

## v1.1.3

### Added

-   Add additional error classes to allow more introspection on errors:
    -   `HederaPrecheckStatusException` - Thrown when the transaction fails at the node (the precheck)
    -   `HederaReceiptStatusException` - Thrown when the receipt is checked and has a failing status. The error object contains the full receipt.
    -   `HederaRecordStatusException` - Thrown when the record is checked and it has a failing status. The error object contains the full record.

### Fixed

-   Add missing `setTransferAccountId` and `setTransferContractId` methods to
    `ContractDeleteTransaction`

-   Override `executeAsync` to sign by the operator (if not already)

### Deprecated

-   Deprecate `toSolidityAddress` and `fromSolidityAddress` on `FileId`

## v1.1.2

### Fixed

-   https://github.com/hashgraph/hedera-sdk-java/issues/350

## v1.1.1

### Fixed

-   https://github.com/hashgraph/hedera-sdk-java/issues/342

## v1.1.0

### Added

Add support for Hedera Consensus Service (HCS).

-   Add `ConsensusTopicCreateTransaction`, `ConsensusTopicUpdateTransaction`, `ConsensusTopicDeleteTransaction`, and `ConsensusMessageSubmitTransaction` transactions

-   Add `ConsensusTopicInfoQuery` query (returns `ConsensusTopicInfo`)

-   Add `MirrorClient` and `MirrorConsensusTopicQuery` which can be used to listen for HCS messages from a mirror node

## v1.0.0

Removed all deprecated APIs from v1.0.0.

### Changed

-   Instead of returning `ResponseCodeEnum` from the generated protos, return a new `Status` type
    that wraps that and provides some Java conveniences.

-   Rename `HederaException` to `HederaStatusException`

-   Rename `QueryBuilder.MaxPaymentExceededException` to `MaxQueryPaymentExceededException`

-   Change `AccountBalanceQuery` to return `Hbar` (instead of `Long`)

-   Change `ContractGetBytecodeQuery` to return `byte[]` (instead of the internal proto type)

-   Remove `GetBySolidityIdQuery`. Instead, you should use `AccountId.toSolidityAddress`.

-   Change `ContractRecordsQuery` to return `TransactionRecord[]`

## v0.9.0

### Changed

All changes are not immediately breaking as the previous method still should exist and be working. The previous methods are flagged as deprecated and will be removed upon `v1.0`.

-   Transactions and queries do not take `Client` in the constructor; instead, `Client` is passed to `execute`.

-   Removed `Transaction.executeForReceipt` and `Transaction.executeForRecord`

    These methods have been identified as harmful as they hide too much. If one fails, you do not know if the transaction failed to execute; or, the receipt/record could not be retrieved. In a mission-critical application, that is, of course, an important distinction.

    Now there is only `Transaction.execute` which returns a `TransactionId`. If you don't care about waiting for consensus or retrieving a receipt/record in your application, you're done. Otherwise you can now use any `TransactionId` and ask for the receipt/record (with a stepped retry interval until consensus) with `TransactionId.getReceipt` and `TransactionId.getRecord`.

    v0.8.x and below

    ```java
    AccountId newAccountId = new AccountCreateTransaction(hederaClient)
        .setKey(newKey.getPublicKey())
        .setInitialBalance(1000)
        .executeForReceipt() // TransactionReceipt
        .getAccountId();
    ```

    v0.9.x

    ```java
    AccountId newAccountId = new AccountCreateTransaction()
        .setKey(newKey.getPublicKey())
        .setInitialBalance(1000)
        .execute(hederaClient) // TranactionId
        .getReceipt(hederaClient) // TransactionReceipt
        .getAccountId();
    ```

-   `TransactionReceipt`, `AccountInfo`, `TransactionRecord`, etc. now expose public final fields instead of getters (where possible and it makes sense).

-   Rename `getCallResult` and `getCreateResult` to `getContractExecuteResult` and `getContractCreateResult` for consistency

-   `TransactionBuilder.setMemo` is renamed to `TransactionBuilder.setTransactionMemo` to avoid confusion
    as there are 2 other kinds of memos on transactions

-   `CallParams` is removed in favor of `ContractFunctionParams` and closely mirrors type names from solidity

    -   `addInt32`
    -   `addInt256Array`
    -   `addString`
    -   etc.

-   `ContractFunctionResult` now closely mirrors the solidity type names

    -   `getInt32`
    -   etc.

-   `setFunctionParams(params)` on `ContractCallQuery` and `ContractExecuteTransaction` is now
    `setFunction(name, params)`

### Added

-   `TransactionId.getReceipt`

-   `TransactionId.getRecord`

-   `FileId.ADDRESS_BOOK`, `FileId.FEE_SCHEDULE`, `FileId.EXCHANGE_RATES`

-   Experimental support for the Hedera Consensus Service (HCS). HCS is not yet generally available but if you have access
    the SDK can work with the current iteration of it. Due to its experimental nature, a system property must be set before use.

    ```java
    System.setPropery("com.hedera.hashgraph.sdk.experimental", "true")
    ```

-   `Client.forTestnet` makes a new client configured to talk to TestNet (use `.setOperator` to set an operater)

-   `Client.forMainnet` makes a new client configured to talk to Mainnet (use `.setOperator` to set an operater)

### Fixes

-   `FileCreateTransaction` sets a default expiration time; fixes `AUTORENEW_DURATION_NOT_IN_RANGE`.

-   `BUSY` is now internally retried in all cases.

-   The maximum query payment is now defaulted to 1 Hbar. By default, just before a query is executed we ask Hedera how much the query will cost and if it costs under the defined maximum, an exact payment is sent.

### Removed

-   `Transaction` and `Query` types related to claims

## v0.8.0

Fixes compatibility with Android.

## Breaking Changes

-   The `Key` interface has been renamed to `PublicKey`
-   You are now required to depend on the gRPC transport dependency for your specific environment

#### Maven

```xml
<!-- SELECT ONE: -->
<!-- netty transport (for server or desktop applications) -->
<dependency>
  <groupId>io.grpc</groupId>
  <artifactId>grpc-netty-shaded</artifactId>
  <version>1.24.0</version>
</dependency>
<!-- netty transport, unshaded (if you have a matching Netty dependency already) -->
<dependency>
  <groupId>io.grpc</groupId>
  <artifactId>grpc-netty</artifactId>
  <version>1.24.0</version>
</dependency>
<!-- okhttp transport (for lighter-weight applications or Android) -->
<dependency>
  <groupId>io.grpc</groupId>
  <artifactId>grpc-okhttp</artifactId>
  <version>1.24.0</version>
</dependency>
```

#### Gradle

```groovy
// SELECT ONE:
// netty transport (for high throughput applications)
implementation 'io.grpc:grpc-netty-shaded:1.24.0'
// netty transport, unshaded (if you have a matching Netty dependency already)
implementation 'io.grpc:grpc-netty:1.24.0'
// okhttp transport (for lighter-weight applications or Android)
implementation 'io.grpc:grpc-okhttp:1.24.0'
```<|MERGE_RESOLUTION|>--- conflicted
+++ resolved
@@ -5,7 +5,6 @@
 The format is based on [Keep a Changelog](https://keepachangelog.com/en/1.0.0/),
 and this project adheres to [Semantic Versioning](https://semver.org/spec/v2.0.0.html).
 
-<<<<<<< HEAD
 ## Unreleased:
 
 ### Added
@@ -15,8 +14,6 @@
  * `TokenPauseStatus`
  * `pauseKey` field in `TokenUpdateTransaction` and `TokenCreateTransaction`
  * `pauseKey` and `pauseStatus` fields in `TokenInfo` (`TokenInfoQuery`)
-=======
-## Unreleassed
 
 ### Changed
 
@@ -25,7 +22,6 @@
 ### Fixed
 
  * `Transaction[Receipt|Record]Query` will no longer error when `TransactionReceipt.status` is not `SUCCESS`. Only `*.get[Receipt|Record]()` should error when `TransactionReceipt.status` is not `SUCCESS`.
->>>>>>> 6d344dd5
 
 ## v2.1.0
 
