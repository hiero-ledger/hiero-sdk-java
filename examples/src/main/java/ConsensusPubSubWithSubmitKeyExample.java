--- conflicted
+++ resolved
@@ -1,9 +1,3 @@
-import java.time.Instant;
-import java.util.List;
-import java.util.Objects;
-import java.util.Random;
-import java.util.concurrent.TimeoutException;
-
 import com.hedera.hashgraph.sdk.AccountId;
 import com.hedera.hashgraph.sdk.Client;
 import com.hedera.hashgraph.sdk.HederaPreCheckStatusException;
@@ -16,16 +10,13 @@
 import com.hedera.hashgraph.sdk.TopicMessageSubmitTransaction;
 import com.hedera.hashgraph.sdk.TransactionResponse;
 import io.github.cdimascio.dotenv.Dotenv;
-<<<<<<< HEAD
-=======
-import java8.util.Lists;
-import org.threeten.bp.Instant;
 
+import java.time.Instant;
 import java.nio.charset.StandardCharsets;
 import java.util.Objects;
 import java.util.Random;
+import java.util.List;
 import java.util.concurrent.TimeoutException;
->>>>>>> bb17294f
 
 /**
  * An example of an HCS topic that utilizes a submitKey to limit who can submit messages on the topic.
@@ -84,13 +75,9 @@
         // Defaults the operator account ID and key such that all generated transactions will be paid for by this
         // account and be signed by this key
         c.setOperator(payerId, payerPrivateKey);
-        c.setMirrorNetwork(Lists.of(Objects.requireNonNull(Dotenv.load().get("MIRROR_NODE_ADDRESS"))));
+        c.setMirrorNetwork(List.of(Objects.requireNonNull(Dotenv.load().get("MIRROR_NODE_ADDRESS"))));
 
-<<<<<<< HEAD
-        client.setMirrorNetwork(List.of(Objects.requireNonNull(Dotenv.load().get("MIRROR_NODE_ADDRESS"))));
-=======
         client = c;
->>>>>>> bb17294f
     }
 
     /**
