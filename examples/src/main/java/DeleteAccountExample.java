--- conflicted
+++ resolved
@@ -41,22 +41,14 @@
         // by this account and be signed by this key
         client.setOperator(OPERATOR_ID, OPERATOR_KEY);
 
-<<<<<<< HEAD
-        var transactionResponse = new AccountCreateTransaction()
-=======
-        TransactionResponse transactionId = new AccountCreateTransaction()
->>>>>>> 3605b039
+        TransactionResponse transactionResponse = new AccountCreateTransaction()
             // The only _required_ property here is `key`
             .setKey(newKey)
             .setInitialBalance(new Hbar(2))
             .execute(client);
 
         // This will wait for the receipt to become available
-<<<<<<< HEAD
         TransactionReceipt receipt = transactionResponse.getReceipt(client);
-=======
-        TransactionReceipt receipt = transactionId.transactionId.getReceipt(client);
->>>>>>> 3605b039
 
         AccountId newAccountId = Objects.requireNonNull(receipt.accountId);
 
@@ -70,7 +62,6 @@
             .freezeWith(client)
             .sign(newKey)
             .execute(client)
-            .transactionId
             .getReceipt(client);
 
         new AccountInfoQuery()
