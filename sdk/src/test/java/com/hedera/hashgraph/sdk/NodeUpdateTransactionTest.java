--- conflicted
+++ resolved
@@ -120,10 +120,7 @@
     @Test
     void shouldBytesNoSetters() throws Exception {
         var tx = new NodeUpdateTransaction();
-<<<<<<< HEAD
         var tx2 = Transaction.fromBytes(tx.toBytes());
-=======
-        var tx2 = NodeUpdateTransaction.fromBytes(tx.toBytes());
         assertThat(tx2.toString()).isEqualTo(tx.toString());
     }
 
@@ -136,7 +133,6 @@
                     .setDomainName("unit.test.com")
                     .setPort(50111)));
         var tx2 = NodeUpdateTransaction.fromBytes(tx.toBytes());
->>>>>>> 18ac2a0c
         assertThat(tx2.toString()).isEqualTo(tx.toString());
     }
 
