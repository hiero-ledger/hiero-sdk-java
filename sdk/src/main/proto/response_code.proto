--- conflicted
+++ resolved
@@ -1179,8 +1179,6 @@
    * No allowances have been specified in the approval/adjust transaction.
    */
   EMPTY_ALLOWANCES = 295;
-<<<<<<< HEAD
-=======
 
   /**
    * Spender is repeated more than once in Crypto or Token or NFT allowance lists in a single
@@ -1208,5 +1206,4 @@
    * not the same. Currently only the owner is permitted to perform these operations.
    */
   PAYER_AND_OWNER_NOT_EQUAL = 300;
->>>>>>> 2ec01f3d
 }