syntax = "proto3";

package proto;

/*-
 * ‌
 * Hedera Network Services Protobuf
 * ​
 * Copyright (C) 2018 - 2021 Hedera Hashgraph, LLC
 * ​
 * Licensed under the Apache License, Version 2.0 (the "License");
 * you may not use this file except in compliance with the License.
 * You may obtain a copy of the License at
 *
 *      http://www.apache.org/licenses/LICENSE-2.0
 *
 * Unless required by applicable law or agreed to in writing, software
 * distributed under the License is distributed on an "AS IS" BASIS,
 * WITHOUT WARRANTIES OR CONDITIONS OF ANY KIND, either express or implied.
 * See the License for the specific language governing permissions and
 * limitations under the License.
 * ‍
 */

import "timestamp.proto";
import "google/protobuf/wrappers.proto";

option java_package = "com.hedera.hashgraph.sdk.proto";
option java_multiple_files = true;

/**
 * Each shard has a nonnegative shard number. Each realm within a given shard has a nonnegative
 * realm number (that number might be reused in other shards). And each account, file, and smart
 * contract instance within a given realm has a nonnegative number (which might be reused in other
 * realms).  Every account, file, and smart contract instance is within exactly one realm. So a
 * FileID is a triplet of numbers, like 0.1.2 for entity number 2 within realm 1  within shard 0.
 * Each realm maintains a single counter for assigning numbers,  so if there is a file with ID
 * 0.1.2, then there won't be an account or smart  contract instance with ID 0.1.2.
 *
 * Everything is partitioned into realms so that each Solidity smart contract can  access everything
 * in just a single realm, locking all those entities while it's  running, but other smart contracts
 * could potentially run in other realms in  parallel. So realms allow Solidity to be parallelized
 * somewhat, even though the  language itself assumes everything is serial.
 */
message ShardID {
    /**
     * the shard number (nonnegative)
     */
    int64 shardNum = 1;
}

/**
 * The ID for a realm. Within a given shard, every realm has a unique ID. Each account, file, and
 * contract instance belongs to exactly one realm.
 */
message RealmID {
    /**
     * The shard number (nonnegative)
     */
    int64 shardNum = 1;

    /**
     * The realm number (nonnegative)
     */
    int64 realmNum = 2;
}

/**
 * The ID for an a cryptocurrency account 
 */
message AccountID {
    /**
     * The shard number (nonnegative)
     */
    int64 shardNum = 1;

    /**
     * The realm number (nonnegative)
     */
    int64 realmNum = 2;

    /**
     * The account number unique within its realm which can be either a non-negative integer or an alias public key.
     * For any AccountID fields in the query response, transaction record or transaction receipt only accountNum will
     * be populated.
     */
    oneof account {
        /**
         * A non-negative account number unique within its realm
         */
        int64 accountNum = 3;

        /**
         * The public key bytes to be used as the account's alias. The public key bytes are the result of serializing
         * a protobuf Key message for any primitive key type. Currently only primitive key bytes are supported as an alias
         * (ThresholdKey, KeyList, ContractID, and delegatable_contract_id are not supported)
         *
         * At most one account can ever have a given alias and it is used for account creation if it
         * was automatically created using a crypto transfer. It will be null if an account is created normally.
         * It is immutable once it is set for an account.
         *
         * If a transaction auto-creates the account, any further transfers to that alias will simply be deposited
         * in that account, without creating anything, and with no creation fee being charged.
         */
        bytes alias = 4;
    }
}

/**
 * The ID for a file 
 */
message FileID {
    /**
     * The shard number (nonnegative)
     */
    int64 shardNum = 1;

    /**
     * The realm number (nonnegative)
     */
    int64 realmNum = 2;

    /**
     * A nonnegative File number unique within its realm
     */
    int64 fileNum = 3;
}

/**
 * The ID for a smart contract instance 
 */
message ContractID {
    /**
     * The shard number (nonnegative)
     */
    int64 shardNum = 1;

    /**
     * The realm number (nonnegative)
     */
    int64 realmNum = 2;

    oneof contract {
        /**
        * A nonnegative number unique within a given shard and realm
        */
        int64 contractNum = 3;

        /**
        * The 20-byte EVM address of the contract to call. 
        * 
        * Every contract has an EVM address determined by its <tt>shard.realm.num</tt> id.
        * This address is as follows:
        *   <ol>
        *     <li>The first 4 bytes are the big-endian representation of the shard.</li>
        *     <li>The next 8 bytes are the big-endian representation of the realm.</li>
        *     <li>The final 8 bytes are the big-endian representation of the number.</li>
        *   </ol>  
        * 
        * Contracts created via CREATE2 have an <b>additional, primary address</b> that is 
        * derived from the <a href="https://eips.ethereum.org/EIPS/eip-1014">EIP-1014</a> 
        * specification, and does not have a simple relation to a <tt>shard.realm.num</tt> id. 
        * 
        * (Please do note that CREATE2 contracts can also be referenced by the three-part 
        * EVM address described above.)
        */
        bytes evm_address = 4;
    }
}

/**
 * The ID for a transaction. This is used for retrieving receipts and records for a transaction, for
 * appending to a file right after creating it, for instantiating a smart contract with bytecode in
 * a file just created, and internally by the network for detecting when duplicate transactions are
 * submitted. A user might get a transaction processed faster by submitting it to N nodes, each with
 * a different node account, but all with the same TransactionID. Then, the transaction will take
 * effect when the first of all those nodes submits the transaction and it reaches consensus. The
 * other transactions will not take effect. So this could make the transaction take effect faster,
 * if any given node might be slow. However, the full transaction fee is charged for each
 * transaction, so the total fee is N times as much if the transaction is sent to N nodes.
 *
 * Applicable to Scheduled Transactions:
 *  - The ID of a Scheduled Transaction has transactionValidStart and accountIDs inherited from the
 *    ScheduleCreate transaction that created it. That is to say that they are equal
 *  - The scheduled property is true for Scheduled Transactions
 *  - transactionValidStart, accountID and scheduled properties should be omitted
 */
message TransactionID {
    /**
     * The transaction is invalid if consensusTimestamp < transactionID.transactionStartValid
     */
    Timestamp transactionValidStart = 1;

    /**
     * The Account ID that paid for this transaction
     */
    AccountID accountID = 2;

    /**
     * Whether the Transaction is of type Scheduled or no
     */
    bool scheduled = 3;

    /**
     * The identifier for an internal transaction that was spawned as part 
     * of handling a user transaction. (These internal transactions share the 
     * transactionValidStart and accountID of the user transaction, so a
     * nonce is necessary to give them a unique TransactionID.)
     * 
     * An example is when a "parent" ContractCreate or ContractCall transaction 
     * calls one or more HTS precompiled contracts; each of the "child" 
     * transactions spawned for a precompile has a id with a different nonce.
     */
    int32 nonce = 4;
}

/**
 * An account, and the amount that it sends or receives during a cryptocurrency or token transfer.
 */
message AccountAmount {
    /**
     * The Account ID that sends/receives cryptocurrency or tokens
     */
    AccountID accountID = 1;

    /**
     * The amount of tinybars (for Crypto transfers) or in the lowest
     * denomination (for Token transfers) that the account sends(negative) or
     * receives(positive)
     */
    sint64 amount = 2;

    /**
     * If true then the transfer is expected to be an approved allowance and the
     * accountID is expected to be the owner. The default is false (omitted).
     */
    bool is_approval = 3;
}

/**
 * A list of accounts and amounts to transfer out of each account (negative) or into it (positive).
 */
message TransferList {
    /**
     * Multiple list of AccountAmount pairs, each of which has an account and
     * an amount to transfer into it (positive) or out of it (negative)
     */
    repeated AccountAmount accountAmounts = 1;
}

/**
 * A sender account, a receiver account, and the serial number of an NFT of a Token with
 * NON_FUNGIBLE_UNIQUE type. When minting NFTs the sender will be the default AccountID instance
 * (0.0.0) and when burning NFTs, the receiver will be the default AccountID instance.
 */
message NftTransfer {
    /**
     * The accountID of the sender
     */
    AccountID senderAccountID = 1;

    /**
     * The accountID of the receiver
     */
    AccountID receiverAccountID = 2;

    /**
     * The serial number of the NFT
     */
    int64 serialNumber = 3;

    /**
     * If true then the transfer is expected to be an approved allowance and the
     * senderAccountID is expected to be the owner. The default is false (omitted).
     */
    bool is_approval = 4;
}

/**
 * A list of token IDs and amounts representing the transferred out (negative) or into (positive)
 * amounts, represented in the lowest denomination of the token
 */
message TokenTransferList {
    /**
     * The ID of the token
     */
    TokenID token = 1;

    /**
     * Applicable to tokens of type FUNGIBLE_COMMON. Multiple list of AccountAmounts, each of which
     * has an account and amount
     */
    repeated AccountAmount transfers = 2;

    /**
     * Applicable to tokens of type NON_FUNGIBLE_UNIQUE. Multiple list of NftTransfers, each of
     * which has a sender and receiver account, including the serial number of the NFT
     */
    repeated NftTransfer nftTransfers = 3;

    /**
     * If present, the number of decimals this fungible token type is expected to have. The transfer
     * will fail with UNEXPECTED_TOKEN_DECIMALS if the actual decimals differ.
     */
    google.protobuf.UInt32Value expected_decimals = 4;
}

/**
 * A rational number, used to set the amount of a value transfer to collect as a custom fee
 */
message Fraction {
    /**
     * The rational's numerator
     */
    int64 numerator = 1;

    /**
     * The rational's denominator; a zero value will result in FRACTION_DIVIDES_BY_ZERO
     */
    int64 denominator = 2;
}

/**
 * Unique identifier for a topic (used by the consensus service)
 */
message TopicID {
    /**
     * The shard number (nonnegative)
     */
    int64 shardNum = 1;

    /**
     * The realm number (nonnegative)
     */
    int64 realmNum = 2;

    /**
     * Unique topic identifier within a realm (nonnegative).
     */
    int64 topicNum = 3;
}

/**
 * Unique identifier for a token
 */
message TokenID {
    /**
     * A nonnegative shard number
     */
    int64 shardNum = 1;

    /**
     * A nonnegative realm number
     */
    int64 realmNum = 2;

    /**
     * A nonnegative token number
     */
    int64 tokenNum = 3;
}

/**
 * Unique identifier for a Schedule
 */
message ScheduleID {
    /**
     * A nonnegative shard number
     */
    int64 shardNum = 1;

    /**
     * A nonnegative realm number
     */
    int64 realmNum = 2;

    /**
     * A nonnegative schedule number
     */
    int64 scheduleNum = 3;
}

/**
 * Possible Token Types (IWA Compatibility).
 * Apart from fungible and non-fungible, Tokens can have either a common or unique representation.
 * This distinction might seem subtle, but it is important when considering how tokens can be traced
 * and if they can have isolated and unique properties.
 */
enum TokenType {
    /**
     * Interchangeable value with one another, where any quantity of them has the same value as
     * another equal quantity if they are in the same class.  Share a single set of properties, not
     * distinct from one another. Simply represented as a balance or quantity to a given Hedera
     * account.
     */
    FUNGIBLE_COMMON = 0;

    /**
     * Unique, not interchangeable with other tokens of the same type as they typically have
     * different values.  Individually traced and can carry unique properties (e.g. serial number).
     */
    NON_FUNGIBLE_UNIQUE = 1;
}

/**
 * Allows a set of resource prices to be scoped to a certain type of a HAPI operation. 
 * 
 * For example, the resource prices for a TokenMint operation are different between minting fungible
 * and non-fungible tokens. This enum allows us to "mark" a set of prices as applying to one or the
 * other.
 * 
 * Similarly, the resource prices for a basic TokenCreate without a custom fee schedule yield a
 * total price of $1. The resource prices for a TokenCreate with a custom fee schedule are different
 * and yield a total base price of $2.
 */
enum SubType {
    /**
     * The resource prices have no special scope 
     */
    DEFAULT = 0;

    /**
     * The resource prices are scoped to an operation on a fungible common token
     */
    TOKEN_FUNGIBLE_COMMON = 1;

    /**
     * The resource prices are scoped to an operation on a non-fungible unique token
     */
    TOKEN_NON_FUNGIBLE_UNIQUE = 2;

    /**
     * The resource prices are scoped to an operation on a fungible common
     * token with a custom fee schedule
     */
    TOKEN_FUNGIBLE_COMMON_WITH_CUSTOM_FEES = 3;

    /**
     * The resource prices are scoped to an operation on a non-fungible unique
     * token with a custom fee schedule
     */
    TOKEN_NON_FUNGIBLE_UNIQUE_WITH_CUSTOM_FEES = 4;
}

/**
 * Possible Token Supply Types (IWA Compatibility).
 * Indicates how many tokens can have during its lifetime.
 */
enum TokenSupplyType {
    /**
     * Indicates that tokens of that type have an upper bound of Long.MAX_VALUE.
     */
    INFINITE = 0;

    /**
     * Indicates that tokens of that type have an upper bound of maxSupply,
     * provided on token creation.
     */
    FINITE = 1;
}

/**
 * Possible Freeze statuses returned on TokenGetInfoQuery or CryptoGetInfoResponse in
 * TokenRelationship
 */
enum TokenFreezeStatus {
    /**
     * UNDOCUMENTED
     */
    FreezeNotApplicable = 0;

    /**
     * UNDOCUMENTED
     */
    Frozen = 1;

    /**
     * UNDOCUMENTED
     */
    Unfrozen = 2;
}

/**
 * Possible KYC statuses returned on TokenGetInfoQuery or CryptoGetInfoResponse in TokenRelationship
 */
enum TokenKycStatus {
    /**
     * UNDOCUMENTED
     */
    KycNotApplicable = 0;

    /**
     * UNDOCUMENTED
     */
    Granted = 1;

    /**
     * UNDOCUMENTED
     */
    Revoked = 2;
}

/**
 * Possible Pause statuses returned on TokenGetInfoQuery
 */
enum TokenPauseStatus {
    /**
     * Indicates that a Token has no pauseKey
     */
    PauseNotApplicable = 0;

    /**
     * Indicates that a Token is Paused
     */
    Paused = 1;

    /**
     * Indicates that a Token is Unpaused.
     */
    Unpaused = 2;
}

/**
 * A Key can be a public key from either the Ed25519 or ECDSA(secp256k1) signature schemes, where
 * in the ECDSA(secp256k1) case we require the 33-byte compressed form of the public key. We call
 * these public keys <b>primitive keys</b>.
 * 
 * If an account has primitive key associated to it, then the corresponding private key must sign 
 * any transaction to transfer cryptocurrency out of it. 
 *
 * A Key can also be the ID of a smart contract instance, which is then authorized to perform any 
 * precompiled contract action that requires this key to sign. 
 *
 * Note that when a Key is a smart contract ID, it <i>doesn't</i> mean the contract with that ID 
 * will actually create a cryptographic signature. It only means that when the contract calls a 
 * precompiled contract, the resulting "child transaction" will be authorized to perform any action
 * controlled by the Key.
 *
 * A Key can be a "threshold key", which means a list of M keys, any N of which must sign in order
 * for the threshold signature to be considered valid. The keys within a threshold signature may
 * themselves be threshold signatures, to allow complex signature requirements.
 *
 * A Key can be a "key list" where all keys in the list must sign unless specified otherwise in the
 * documentation for a specific transaction type (e.g.  FileDeleteTransactionBody).  Their use is
 * dependent on context. For example, a Hedera file is created with a list of keys, where all of
 * them must sign a transaction to create or modify the file, but only one of them is needed to sign
 * a transaction to delete the file. So it's a single list that sometimes acts as a 1-of-M threshold
 * key, and sometimes acts as an M-of-M threshold key.  A key list is always an M-of-M, unless
 * specified otherwise in documentation. A key list can have nested key lists or threshold keys.
 * Nested key lists are always M-of-M. A key list can have repeated primitive public keys, but all
 * repeated keys are only required to sign once.
 *
 * A Key can contain a ThresholdKey or KeyList, which in turn contain a Key, so this mutual
 * recursion would allow nesting arbitrarily deep. A ThresholdKey which contains a list of primitive
 * keys has 3 levels: ThresholdKey -> KeyList -> Key. A KeyList which contains several primitive
 * keys has 2 levels: KeyList -> Key. A Key with 2 levels of nested ThresholdKeys has 7 levels:
 * Key -> ThresholdKey -> KeyList -> Key -> ThresholdKey -> KeyList -> Key.
 *
 * Each Key should not have more than 46 levels, which implies 15 levels of nested ThresholdKeys.
 */
message Key {
    oneof key {
        /**
         * smart contract instance that is authorized as if it had signed with a key
         */
        ContractID contractID = 1;

        /**
         * Ed25519 public key bytes
         */
        bytes ed25519 = 2;

        /**
         * (NOT SUPPORTED) RSA-3072 public key bytes
         */
        bytes RSA_3072 = 3;

        /**
         * (NOT SUPPORTED) ECDSA with the p-384 curve public key bytes
         */
        bytes ECDSA_384 = 4;

        /**
         * a threshold N followed by a list of M keys, any N of which are required to form a valid
         * signature
         */
        ThresholdKey thresholdKey = 5;

        /**
         * A list of Keys of the Key type.
         */
        KeyList keyList = 6;

        /**
         * Compressed ECDSA(secp256k1) public key bytes
         */
        bytes ECDSA_secp256k1 = 7;

        /**  
         * A smart contract that, if the recipient of the active message frame, should be treated
         * as having signed. (Note this does not mean the <i>code being executed in the frame</i> 
         * will belong to the given contract, since it could be running another contract's code via 
         * <tt>delegatecall</tt>. So setting this key is a more permissive version of setting the
         * contractID key, which also requires the code in the active message frame belong to the
         * the contract with the given id.)
         */
        ContractID delegatable_contract_id = 8; 
    }
}

/**
 * A set of public keys that are used together to form a threshold signature.  If the threshold is N
 * and there are M keys, then this is an N of M threshold signature. If an account is associated
 * with ThresholdKeys, then a transaction to move cryptocurrency out of it must be signed by a list
 * of M signatures, where at most M-N of them are blank, and the other at least N of them are valid
 * signatures corresponding to at least N of the public keys listed here.
 */
message ThresholdKey {
    /**
     * A valid signature set must have at least this many signatures
     */
    uint32 threshold = 1;

    /**
     * List of all the keys that can sign
     */
    KeyList keys = 2;
}

/**
 * A list of keys that requires all keys (M-of-M) to sign unless otherwise specified in
 * documentation. A KeyList may contain repeated keys, but all repeated keys are only required to
 * sign once.
 */
message KeyList {
    /**
     * list of keys
     */
    repeated Key keys = 1;
}

/**
 * This message is <b>DEPRECATED</b> and <b>UNUSABLE</b> with network nodes. It is retained 
 * here only for historical reasons.
 *
 * Please use the SignaturePair and SignatureMap messages.
 */
message Signature {
    option deprecated = true;

    oneof signature {
        /**
         * smart contract virtual signature (always length zero)
         */
        bytes contract = 1;

        /**
         * ed25519 signature bytes
         */
        bytes ed25519 = 2;

        /**
         * RSA-3072 signature bytes
         */
        bytes RSA_3072 = 3;

        /**
         * ECDSA p-384 signature bytes
         */
        bytes ECDSA_384 = 4;

        /**
         * A list of signatures for a single N-of-M threshold Key. This must be a list of exactly M
         * signatures, at least N of which are non-null.
         */
        ThresholdSignature thresholdSignature = 5;

        /**
         * A list of M signatures, each corresponding to a Key in a KeyList of the same length.
         */
        SignatureList signatureList = 6;
    }
}

/**
 * This message is <b>DEPRECATED</b> and <b>UNUSABLE</b> with network nodes. It is retained 
 * here only for historical reasons.
 *
 * Please use the SignaturePair and SignatureMap messages.
 */
message ThresholdSignature {
    option deprecated = true;

    /**
     * for an N-of-M threshold key, this is a list of M signatures, at least N of which must be
     * non-null
     */
    SignatureList sigs = 2;
}

/**
 * This message is <b>DEPRECATED</b> and <b>UNUSABLE</b> with network nodes. It is retained 
 * here only for historical reasons.
 *
 * Please use the SignaturePair and SignatureMap messages.
 */
message SignatureList {
    option deprecated = true;

    /**
     * each signature corresponds to a Key in the KeyList
     */
    repeated Signature sigs = 2;
}

/**
 * The client may use any number of bytes from zero to the whole length of the public key for
 * pubKeyPrefix. If zero bytes are used, then it must be that only one primitive key is required
 * to sign the linked transaction; it will surely resolve to <tt>INVALID_SIGNATURE</tt> otherwise. 
 * 
 * <b>IMPORTANT:</b> In the special case that a signature is being provided for a key used to 
 * authorize a precompiled contract, the <tt>pubKeyPrefix</tt> must contain the <b>entire public 
 * key</b>! That is, if the key is a Ed25519 key, the <tt>pubKeyPrefix</tt> should be 32 bytes 
 * long. If the key is a ECDSA(secp256k1) key, the <tt>pubKeyPrefix</tt> should be 33 bytes long, 
 * since we require the compressed form of the public key. 
 * 
 * Only Ed25519 and ECDSA(secp256k1) keys and hence signatures are currently supported. 
 */
message SignaturePair {
    /**
     * First few bytes of the public key
     */
    bytes pubKeyPrefix = 1;

    oneof signature {
        /**
         * smart contract virtual signature (always length zero)
         */
        bytes contract = 2;

        /**
         * ed25519 signature
         */
        bytes ed25519 = 3;

        /**
         * RSA-3072 signature
         */
        bytes RSA_3072 = 4;

        /**
         * ECDSA p-384 signature
         */
        bytes ECDSA_384 = 5;

        /**
         * ECDSA(secp256k1) signature
         */
        bytes ECDSA_secp256k1 = 6;
    }
}

/**
 * A set of signatures corresponding to every unique public key used to sign a given transaction. If
 * one public key matches more than one prefixes on the signature map, the transaction containing
 * the map will fail immediately with the response code KEY_PREFIX_MISMATCH.
 */
message SignatureMap {
    /**
     * Each signature pair corresponds to a unique Key required to sign the transaction.
     */
    repeated SignaturePair sigPair = 1;
}

/**
 * The transactions and queries supported by Hedera Hashgraph.
 */
enum HederaFunctionality {
    /**
     * UNSPECIFIED - Need to keep first value as unspecified because first element is ignored and
     * not parsed (0 is ignored by parser)
     */
    NONE = 0;

    /**
     * crypto transfer
     */
    CryptoTransfer = 1;

    /**
     * crypto update account
     */
    CryptoUpdate = 2;

    /**
     * crypto delete account
     */
    CryptoDelete = 3;

    /**
     * Add a livehash to a crypto account
     */
    CryptoAddLiveHash = 4;

    /**
     * Delete a livehash from a crypto account
     */
    CryptoDeleteLiveHash = 5;

    /**
     * Smart Contract Call
     */
    ContractCall = 6;

    /**
     * Smart Contract Create Contract
     */
    ContractCreate = 7;

    /**
     * Smart Contract update contract
     */
    ContractUpdate = 8;

    /**
     * File Operation create file
     */
    FileCreate = 9;

    /**
     * File Operation append file
     */
    FileAppend = 10;

    /**
     * File Operation update file
     */
    FileUpdate = 11;

    /**
     * File Operation delete file
     */
    FileDelete = 12;

    /**
     * crypto get account balance
     */
    CryptoGetAccountBalance = 13;

    /**
     * crypto get account record
     */
    CryptoGetAccountRecords = 14;

    /**
     * Crypto get info
     */
    CryptoGetInfo = 15;

    /**
     * Smart Contract Call
     */
    ContractCallLocal = 16;

    /**
     * Smart Contract get info
     */
    ContractGetInfo = 17;

    /**
     * Smart Contract, get the byte code
     */
    ContractGetBytecode = 18;

    /**
     * Smart Contract, get by solidity ID
     */
    GetBySolidityID = 19;

    /**
     * Smart Contract, get by key
     */
    GetByKey = 20;

    /**
     * Get a live hash from a crypto account
     */
    CryptoGetLiveHash = 21;

    /**
     * Crypto, get the stakers for the node
     */
    CryptoGetStakers = 22;

    /**
     * File Operations get file contents
     */
    FileGetContents = 23;

    /**
     * File Operations get the info of the file
     */
    FileGetInfo = 24;

    /**
     * Crypto get the transaction records
     */
    TransactionGetRecord = 25;

    /**
     * Contract get the transaction records
     */
    ContractGetRecords = 26;

    /**
     * crypto create account
     */
    CryptoCreate = 27;

    /**
     * system delete file
     */
    SystemDelete = 28;

    /**
     * system undelete file
     */
    SystemUndelete = 29;

    /**
     * delete contract
     */
    ContractDelete = 30;

    /**
     * freeze
     */
    Freeze = 31;

    /**
     * Create Tx Record
     */
    CreateTransactionRecord = 32;

    /**
     * Crypto Auto Renew
     */
    CryptoAccountAutoRenew = 33;

    /**
     * Contract Auto Renew
     */
    ContractAutoRenew = 34;

    /**
     * Get Version
     */
    GetVersionInfo = 35;

    /**
     * Transaction Get Receipt
     */
    TransactionGetReceipt = 36;

    /**
     * Create Topic
     */
    ConsensusCreateTopic = 50;

    /**
     * Update Topic
     */
    ConsensusUpdateTopic = 51;

    /**
     * Delete Topic
     */
    ConsensusDeleteTopic = 52;

    /**
     * Get Topic information
     */
    ConsensusGetTopicInfo = 53;

    /**
     * Submit message to topic
     */
    ConsensusSubmitMessage = 54;

    UncheckedSubmit = 55;
    /**
     * Create Token
     */
    TokenCreate = 56;

    /**
     * Get Token information
     */
    TokenGetInfo = 58;

    /**
     * Freeze Account
     */
    TokenFreezeAccount = 59;

    /**
     * Unfreeze Account
     */
    TokenUnfreezeAccount = 60;

    /**
     * Grant KYC to Account
     */
    TokenGrantKycToAccount = 61;

    /**
     * Revoke KYC from Account
     */
    TokenRevokeKycFromAccount = 62;

    /**
     * Delete Token
     */
    TokenDelete = 63;

    /**
     * Update Token
     */
    TokenUpdate = 64;

    /**
     * Mint tokens to treasury
     */
    TokenMint = 65;

    /**
     * Burn tokens from treasury
     */
    TokenBurn = 66;

    /**
     * Wipe token amount from Account holder
     */
    TokenAccountWipe = 67;

    /**
     * Associate tokens to an account
     */
    TokenAssociateToAccount = 68;

    /**
     * Dissociate tokens from an account
     */
    TokenDissociateFromAccount = 69;

    /**
     * Create Scheduled Transaction
     */
    ScheduleCreate = 70;

    /**
     * Delete Scheduled Transaction
     */
    ScheduleDelete = 71;

    /**
     * Sign Scheduled Transaction
     */
    ScheduleSign = 72;

    /**
     * Get Scheduled Transaction Information
     */
    ScheduleGetInfo = 73;

    /**
     * Get Token Account Nft Information
     */
    TokenGetAccountNftInfos = 74;

    /**
     * Get Token Nft Information
     */
    TokenGetNftInfo = 75;

    /**
     * Get Token Nft List Information
     */
    TokenGetNftInfos = 76;

    /**
     * Update a token's custom fee schedule, if permissible
     */
    TokenFeeScheduleUpdate = 77;

    /**
     * Get execution time(s) by TransactionID, if available
     */
    NetworkGetExecutionTime = 78;

    /**
     * Pause the Token
     */
    TokenPause = 79;

    /**
     * Unpause the Token
     */
    TokenUnpause = 80;

    /**
     * Approve allowance for a spender relative to the payer account
     */
    CryptoApproveAllowance = 81;

    /**
     * Adjust allowances for a spender relative to the payer account
     */
    CryptoAdjustAllowance = 82;
}

/**
 * A set of prices the nodes use in determining transaction and query fees, and constants involved
 * in fee calculations.  Nodes multiply the amount of resources consumed by a transaction or query
 * by the corresponding price to calculate the appropriate fee. Units are one-thousandth of a
 * tinyCent.
 */
message FeeComponents {
    /**
     * A minimum, the calculated fee must be greater than this value
     */
    int64 min = 1;

    /**
     * A maximum, the calculated fee must be less than this value
     */
    int64 max = 2;

    /**
     * A constant contribution to the fee
     */
    int64 constant = 3;

    /**
     * The price of bandwidth consumed by a transaction, measured in bytes
     */
    int64 bpt = 4;

    /**
     * The price per signature verification for a transaction
     */
    int64 vpt = 5;

    /**
     * The price of RAM consumed by a transaction, measured in byte-hours
     */
    int64 rbh = 6;

    /**
     * The price of storage consumed by a transaction, measured in byte-hours
     */
    int64 sbh = 7;

    /**
     * The price of computation for a smart contract transaction, measured in gas
     */
    int64 gas = 8;

    /**
     * The price per hbar transferred for a transfer
     */
    int64 tv = 9;

    /**
     * The price of bandwidth for data retrieved from memory for a response, measured in bytes
     */
    int64 bpr = 10;

    /**
     * The price of bandwidth for data retrieved from disk for a response, measured in bytes
     */
    int64 sbpr = 11;
}

/**
 * The fees for a specific transaction or query based on the fee data.
 */
message TransactionFeeSchedule {
    /**
     * A particular transaction or query
     */
    HederaFunctionality hederaFunctionality = 1;

    /**
     * Resource price coefficients
     */
    FeeData feeData = 2 [deprecated=true];

    /**
     * Resource price coefficients. Supports subtype price definition.
     */
    repeated FeeData fees = 3;
}

/**
 * The total fee charged for a transaction. It is composed of three components – a node fee that
 * compensates the specific node that submitted the transaction, a network fee that compensates the
 * network for assigning the transaction a consensus timestamp, and a service fee that compensates
 * the network for the ongoing maintenance of the consequences of the transaction.
 */
message FeeData {
    /**
     * Fee paid to the submitting node
     */
    FeeComponents nodedata = 1;

    /**
     * Fee paid to the network for processing a transaction into consensus
     */
    FeeComponents networkdata = 2;

    /**
     * Fee paid to the network for providing the service associated with the
     * transaction; for instance, storing a file
     */
    FeeComponents servicedata = 3;

    /**
     * SubType distinguishing between different types of FeeData, correlating
     * to the same HederaFunctionality
     */
    SubType subType = 4;
}

/**
 * A list of resource prices fee for different transactions and queries and the time period at which
 * this fee schedule will expire. Nodes use the prices to determine the fees for all transactions
 * based on how much of those resources each transaction uses.
 */
message FeeSchedule {
    /**
     * List of price coefficients for network resources
     */
    repeated TransactionFeeSchedule transactionFeeSchedule = 1;

    /**
     * FeeSchedule expiry time
     */
    TimestampSeconds expiryTime = 2;
}

/**
 * This contains two Fee Schedules with expiry timestamp.
 */
message CurrentAndNextFeeSchedule {
    /**
     * Contains current Fee Schedule
     */
    FeeSchedule currentFeeSchedule = 1;

    /**
     * Contains next Fee Schedule
     */
    FeeSchedule nextFeeSchedule = 2;
}

/**
 * Contains the IP address and the port representing a service endpoint of a Node in a network. Used
 * to reach the Hedera API and submit transactions to the network.
 */
message ServiceEndpoint {
    /**
     * The 32-bit IPv4 address of the node encoded in left to right order (e.g.  127.0.0.1 has 127
     * as its first byte)
     */
    bytes ipAddressV4 = 1;

    /**
     * The port of the node
     */
    int32 port = 2;
}

/**
 * The data about a node, including its service endpoints and the Hedera account to be paid for
 * services provided by the node (that is, queries answered and transactions submitted.)
 * 
 * If the <tt>serviceEndpoint</tt> list is not set, or empty, then the endpoint given by the
 * (deprecated) <tt>ipAddress</tt> and <tt>portno</tt> fields should be used.
 *
 * All fields are populated in the 0.0.102 address book file while only fields that start with # are
 * populated in the 0.0.101 address book file.
 */
message NodeAddress {
    /**
     * The IP address of the Node with separator & octets encoded in UTF-8.  Usage is deprecated,
     * ServiceEndpoint is preferred to retrieve a node's list of IP addresses and ports
     */
    bytes ipAddress = 1 [deprecated=true];

    /**
     * The port number of the grpc server for the node.  Usage is deprecated, ServiceEndpoint is
     * preferred to retrieve a node's list of IP addresses and ports
     */
    int32 portno = 2 [deprecated=true];

    /**
     * Usage is deprecated, nodeAccountId is preferred to retrieve a node's account ID
     */
    bytes memo = 3 [deprecated=true];

    /**
     * The node's X509 RSA public key used to sign stream files (e.g., record stream 
     * files). Precisely, this field is a string of hexadecimal characters which, 
     * translated to binary, are the public key's DER encoding.  
     */
    string RSA_PubKey = 4;

    /**
     * # A non-sequential identifier for the node
     */
    int64 nodeId = 5;

    /**
     * # The account to be paid for queries and transactions sent to this node
     */
    AccountID nodeAccountId = 6;

    /**
     * # Hash of the node's TLS certificate. Precisely, this field is a string of 
     * hexadecimal characters which, translated to binary, are the SHA-384 hash of 
     * the UTF-8 NFKD encoding of the node's TLS cert in PEM format. Its value can be 
     * used to verify the node's certificate it presents during TLS negotiations.
     */
    bytes nodeCertHash = 7;

    /**
     * # A node's service IP addresses and ports
     */
    repeated ServiceEndpoint serviceEndpoint = 8;

    /**
     * A description of the node, with UTF-8 encoding up to 100 bytes
     */
    string description = 9;

    /**
     * The amount of tinybars staked to the node
     */
    int64 stake = 10;
}

/**
 * A list of nodes and their metadata that contains all details of the nodes for the network.  Used
 * to parse the contents of system files <tt>0.0.101</tt> and <tt>0.0.102</tt>.
 */
message NodeAddressBook {
    /**
     * Metadata of all nodes in the network
     */
    repeated NodeAddress nodeAddress = 1;
}

/**
 * Hedera follows semantic versioning (https://semver.org/) for both the HAPI protobufs and the
 * Services software.  This type allows the <tt>getVersionInfo</tt> query in the
 * <tt>NetworkService</tt> to return the deployed versions of both protobufs and software on the
 * node answering the query.
 */
message SemanticVersion {
    /**
     * Increases with incompatible API changes
     */
    int32 major = 1;

    /**
     * Increases with backwards-compatible new functionality
     */
    int32 minor = 2;

    /**
     * Increases with backwards-compatible bug fixes
     */
    int32 patch = 3;

    /**
     * A pre-release version MAY be denoted by appending a hyphen and a series of dot separated
     * identifiers (https://semver.org/#spec-item-9); so given a semver 0.14.0-alpha.1+21AF26D3,
     * this field would contain 'alpha.1'
     */
    string pre = 4;

    /**
     * Build metadata MAY be denoted by appending a plus sign and a series of dot separated
     * identifiers immediately following the patch or pre-release version
     * (https://semver.org/#spec-item-10); so given a semver 0.14.0-alpha.1+21AF26D3, this field
     * would contain '21AF26D3'
     */
    string build = 5;
}

/**
 * UNDOCUMENTED
 */
message Setting {
    /**
     * name of the property
     */
    string name = 1;

    /**
     * value of the property
     */
    string value = 2;

    /**
     * any data associated with property
     */
    bytes data = 3;
}

/**
 * UNDOCUMENTED
 */
message ServicesConfigurationList {
    /**
     * list of name value pairs of the application properties
     */
    repeated Setting nameValue = 1;
}

/**
 * Token's information related to the given Account
 */
message TokenRelationship {
    /**
     * The ID of the token
     */
    TokenID tokenId = 1;

    /**
     * The Symbol of the token
     */
    string symbol = 2;

    /**
     * For token of type FUNGIBLE_COMMON - the balance that the Account holds in the smallest
     * denomination. For token of type NON_FUNGIBLE_UNIQUE - the number of NFTs held by the account
     */
    uint64 balance = 3;

    /**
     * The KYC status of the account (KycNotApplicable, Granted or Revoked). If the token does not
     * have KYC key, KycNotApplicable is returned
     */
    TokenKycStatus kycStatus = 4;

    /**
     * The Freeze status of the account (FreezeNotApplicable, Frozen or Unfrozen). If the token does
     * not have Freeze key, FreezeNotApplicable is returned
     */
    TokenFreezeStatus freezeStatus = 5;

    /**
     * Tokens divide into <tt>10<sup>decimals</sup></tt> pieces
     */
    uint32 decimals = 6;

    /**
     * Specifies if the relationship is created implicitly. False : explicitly associated, True :
     * implicitly associated.
     */
    bool automatic_association = 7;
}

/**
 * A number of <i>transferable units</i> of a certain token.
 *
 * The transferable unit of a token is its smallest denomination, as given by the token's
 * <tt>decimals</tt> property---each minted token contains <tt>10<sup>decimals</sup></tt>
 * transferable units. For example, we could think of the cent as the transferable unit of the US
 * dollar (<tt>decimals=2</tt>); and the tinybar as the transferable unit of hbar
 * (<tt>decimals=8</tt>).
 *
 * Transferable units are not directly comparable across different tokens.
 */
message TokenBalance {
    /**
     * A unique token id
     */
    TokenID tokenId = 1;

    /**
     * Number of transferable units of the identified token. For token of type FUNGIBLE_COMMON -
     * balance in the smallest denomination. For token of type NON_FUNGIBLE_UNIQUE - the number of
     * NFTs held by the account
     */
    uint64 balance = 2;

    /**
     * Tokens divide into <tt>10<sup>decimals</sup></tt> pieces
     */
    uint32 decimals = 3;
}

/**
 * A sequence of token balances
 */
message TokenBalances {
    repeated TokenBalance tokenBalances = 1;
}

/* A token - account association */
message TokenAssociation {
    TokenID token_id = 1;  // The token involved in the association
    AccountID account_id = 2; // The account involved in the association
}

/**
 * An approved allowance of hbar transfers for a spender.
 */
message CryptoAllowance {
    /**
<<<<<<< HEAD
     * The account ID of the spender of the hbar allowance.
     */
    AccountID spender = 1;
=======
     * The account ID of the hbar owner (ie. the grantor of the allowance).
     */
    AccountID owner = 1;

    /**
     * The account ID of the spender of the hbar allowance.
     */
    AccountID spender = 2;
>>>>>>> 2ec01f3d

    /**
     * The amount of the spender's allowance in tinybars.
     */
<<<<<<< HEAD
    int64 amount = 2;
=======
    int64 amount = 3;
>>>>>>> 2ec01f3d
}

/**
 * An approved allowance of non-fungible token transfers for a spender.
 */
message NftAllowance {
    /**
     * The token that the allowance pertains to.
     */
    TokenID tokenId = 1;

    /**
<<<<<<< HEAD
     * The account ID of the token allowance spender.
     */
    AccountID spender = 2;
=======
     * The account ID of the token owner (ie. the grantor of the allowance).
     */
    AccountID owner = 2;

    /**
     * The account ID of the token allowance spender.
     */
    AccountID spender = 3;
>>>>>>> 2ec01f3d

    /**
     * The list of serial numbers that the spender is permitted to transfer.
     */
<<<<<<< HEAD
    repeated int64 serialNumbers = 3;
=======
    repeated int64 serialNumbers = 4;
>>>>>>> 2ec01f3d

    /**
     * If true, the spender has access to all of the account owner's NFT instances (currently
     * owned and any in the future). If this field is set to true the serialNumbers field
     * should be empty.
     */
<<<<<<< HEAD
    google.protobuf.BoolValue approvedForAll = 4;
=======
    google.protobuf.BoolValue approvedForAll = 5;
>>>>>>> 2ec01f3d
}

/**
 * An approved allowance of fungible token transfers for a spender.
 */
message TokenAllowance {
    /**
     * The token that the allowance pertains to.
     */
    TokenID tokenId = 1;

    /**
<<<<<<< HEAD
     * The account ID of the token allowance spender.
     */
    AccountID spender = 2;
=======
     * The account ID of the token owner (ie. the grantor of the allowance).
     */
    AccountID owner = 2;

    /**
     * The account ID of the token allowance spender.
     */
    AccountID spender = 3;
>>>>>>> 2ec01f3d

    /**
     * The amount of the spender's token allowance.
     */
<<<<<<< HEAD
    int64 amount = 3;
=======
    int64 amount = 4;
>>>>>>> 2ec01f3d
}<|MERGE_RESOLUTION|>--- conflicted
+++ resolved
@@ -1521,29 +1521,19 @@
  */
 message CryptoAllowance {
     /**
-<<<<<<< HEAD
+     * The account ID of the hbar owner (ie. the grantor of the allowance).
+     */
+    AccountID owner = 1;
+
+    /**
      * The account ID of the spender of the hbar allowance.
      */
-    AccountID spender = 1;
-=======
-     * The account ID of the hbar owner (ie. the grantor of the allowance).
-     */
-    AccountID owner = 1;
-
-    /**
-     * The account ID of the spender of the hbar allowance.
-     */
     AccountID spender = 2;
->>>>>>> 2ec01f3d
 
     /**
      * The amount of the spender's allowance in tinybars.
      */
-<<<<<<< HEAD
-    int64 amount = 2;
-=======
     int64 amount = 3;
->>>>>>> 2ec01f3d
 }
 
 /**
@@ -1556,40 +1546,26 @@
     TokenID tokenId = 1;
 
     /**
-<<<<<<< HEAD
+     * The account ID of the token owner (ie. the grantor of the allowance).
+     */
+    AccountID owner = 2;
+
+    /**
      * The account ID of the token allowance spender.
      */
-    AccountID spender = 2;
-=======
-     * The account ID of the token owner (ie. the grantor of the allowance).
-     */
-    AccountID owner = 2;
-
-    /**
-     * The account ID of the token allowance spender.
-     */
     AccountID spender = 3;
->>>>>>> 2ec01f3d
 
     /**
      * The list of serial numbers that the spender is permitted to transfer.
      */
-<<<<<<< HEAD
-    repeated int64 serialNumbers = 3;
-=======
     repeated int64 serialNumbers = 4;
->>>>>>> 2ec01f3d
 
     /**
      * If true, the spender has access to all of the account owner's NFT instances (currently
      * owned and any in the future). If this field is set to true the serialNumbers field
      * should be empty.
      */
-<<<<<<< HEAD
-    google.protobuf.BoolValue approvedForAll = 4;
-=======
     google.protobuf.BoolValue approvedForAll = 5;
->>>>>>> 2ec01f3d
 }
 
 /**
@@ -1602,27 +1578,17 @@
     TokenID tokenId = 1;
 
     /**
-<<<<<<< HEAD
+     * The account ID of the token owner (ie. the grantor of the allowance).
+     */
+    AccountID owner = 2;
+
+    /**
      * The account ID of the token allowance spender.
      */
-    AccountID spender = 2;
-=======
-     * The account ID of the token owner (ie. the grantor of the allowance).
-     */
-    AccountID owner = 2;
-
-    /**
-     * The account ID of the token allowance spender.
-     */
     AccountID spender = 3;
->>>>>>> 2ec01f3d
 
     /**
      * The amount of the spender's token allowance.
      */
-<<<<<<< HEAD
-    int64 amount = 3;
-=======
     int64 amount = 4;
->>>>>>> 2ec01f3d
 }