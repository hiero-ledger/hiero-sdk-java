--- conflicted
+++ resolved
@@ -9,11 +9,11 @@
 import com.hedera.hashgraph.sdk.proto.TransactionResponse;
 import io.grpc.MethodDescriptor;
 
+import javax.annotation.Nullable;
+
 import java.time.Instant;
 import java.time.OffsetTime;
 import java.time.ZoneOffset;
-
-import javax.annotation.Nullable;
 import java.util.LinkedHashMap;
 import java.util.Objects;
 
@@ -63,11 +63,8 @@
         return setStartTime(Instant.from(OffsetTime.of(hour, minute, 0, 0, ZoneOffset.UTC)));
     }
 
-<<<<<<< HEAD
+    @Deprecated
     @SuppressWarnings("FromTemporalAccessor")
-=======
-    @Deprecated
->>>>>>> f36a5ffd
     public Instant getEndTime() {
         return Instant.from(OffsetTime.of(endHour, endMinute, 0, 0, ZoneOffset.UTC));
     }
