--- conflicted
+++ resolved
@@ -79,7 +79,6 @@
         );
     }
 
-<<<<<<< HEAD
     /**
      * Create a hbar allowance from a byte array.
      *
@@ -87,21 +86,16 @@
      * @return                          the new hbar allowance
      * @throws InvalidProtocolBufferException
      */
-=======
->>>>>>> 50cb5db2
     public static HbarAllowance fromBytes(byte[] bytes) throws InvalidProtocolBufferException {
         return fromProtobuf(CryptoAllowance.parseFrom(Objects.requireNonNull(bytes)));
     }
 
-<<<<<<< HEAD
     /**
      * Validate that the client is configured correctly.
      *
      * @param client                    the client to verify
      * @throws BadEntityIdException
      */
-=======
->>>>>>> 50cb5db2
     void validateChecksums(Client client) throws BadEntityIdException {
         if (ownerAccountId != null) {
             ownerAccountId.validateChecksum(client);
@@ -142,12 +136,9 @@
         return builder.build();
     }
 
-<<<<<<< HEAD
     /**
      * @return                          a byte array representation
      */
-=======
->>>>>>> 50cb5db2
     public byte[] toBytes() {
         return toProtobuf().toByteArray();
     }
