--- conflicted
+++ resolved
@@ -111,7 +111,6 @@
         return new TokenId(tokenId.getShardNum(), tokenId.getRealmNum(), tokenId.getTokenNum());
     }
 
-<<<<<<< HEAD
     /**
      * Create a token id from a byte array.
      *
@@ -119,23 +118,16 @@
      * @return                          the new token id
      * @throws InvalidProtocolBufferException
      */
-=======
-    //Construct a token ID from bytes
->>>>>>> 50cb5db2
     public static TokenId fromBytes(byte[] bytes) throws InvalidProtocolBufferException {
         return fromProtobuf(TokenID.parseFrom(bytes).toBuilder().build());
     }
 
-<<<<<<< HEAD
     /**
      * Create a token id from a solidity address.
      *
      * @param address                   the solidity address as a string
      * @return                          the new token id
      */
-=======
-    //Construct a token ID from a solidity address
->>>>>>> 50cb5db2
     public static TokenId fromSolidityAddress(String address) {
         return EntityIdHelper.fromSolidityAddress(address, TokenId::new);
     }
@@ -150,13 +142,9 @@
         return new NftId(this, serial);
     }
 
-<<<<<<< HEAD
     /**
       * @return                         the solidity address as a string
      */
-=======
-    //Construct a solidity address from a token ID
->>>>>>> 50cb5db2
     public String toSolidityAddress() {
         return EntityIdHelper.toSolidityAddress(shard, realm, num);
     }
