--- conflicted
+++ resolved
@@ -270,13 +270,8 @@
         channel = channelBuilder
                 .keepAliveTimeout(10, TimeUnit.SECONDS)
                 .keepAliveWithoutCalls(true)
-<<<<<<< HEAD
-                .disableRetry()
                 .intercept(new MetadataInterceptor())
-=======
                 .enableRetry()
-                .userAgent(getUserAgent())
->>>>>>> 460681b0
                 .executor(executor)
                 .build();
 
