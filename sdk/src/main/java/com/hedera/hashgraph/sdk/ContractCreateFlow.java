/*-
 *
 * Hedera Java SDK
 *
 * Copyright (C) 2020 - 2022 Hedera Hashgraph, LLC
 *
 * Licensed under the Apache License, Version 2.0 (the "License");
 * you may not use this file except in compliance with the License.
 * You may obtain a copy of the License at
 *
 *      http://www.apache.org/licenses/LICENSE-2.0
 *
 * Unless required by applicable law or agreed to in writing, software
 * distributed under the License is distributed on an "AS IS" BASIS,
 * WITHOUT WARRANTIES OR CONDITIONS OF ANY KIND, either express or implied.
 * See the License for the specific language governing permissions and
 * limitations under the License.
 *
 */
package com.hedera.hashgraph.sdk;

import com.google.protobuf.ByteString;
import java8.util.concurrent.CompletableFuture;
import org.bouncycastle.util.encoders.Hex;
import org.threeten.bp.Duration;

import javax.annotation.Nullable;
import java.util.Collections;
import java.util.List;
import java.util.Objects;
import java.util.concurrent.TimeoutException;

// Re-use the WithExecute interface that was generated for Executable
public class ContractCreateFlow implements WithExecute<TransactionResponse> {
    static final int FILE_CREATE_MAX_BYTES = 2048;

    private String bytecode = "";
    @Nullable
    private Key adminKey = null;
    private long gas = 0;
    private Hbar initialBalance = Hbar.ZERO;
    @Nullable
    private AccountId proxyAccountId = null;
    private int maxAutomaticTokenAssociations = 0;
    @Nullable
    private Duration autoRenewPeriod = null;
    private byte[] constructorParameters = {};
    @Nullable
    private String contractMemo = null;
    @Nullable
    private List<AccountId> nodeAccountIds = null;
    private String createBytecode = "";
    private String appendBytecode = "";

    public ContractCreateFlow() {
    }

    /**
     * Extract the hex-encoded bytecode of the contract.
     *
     * @return the hex-encoded bytecode of the contract.
     */
    public String getBytecode() {
        return bytecode;
    }

    /**
     * Sets the bytecode of the contract in hex.
     *
     * @param bytecode                  the string to assign
     * @return {@code this}
     */
    public ContractCreateFlow setBytecode(String bytecode) {
        Objects.requireNonNull(bytecode);
        this.bytecode = bytecode;
        return this;
    }

    /**
     * Sets the bytecode of the contract in raw bytes.
     *
     * @param bytecode                  the byte array
     * @return {@code this}
     */
    public ContractCreateFlow setBytecode(byte[] bytecode) {
        Objects.requireNonNull(bytecode);
        this.bytecode = Hex.toHexString(bytecode);
        return this;
    }

    /**
     * Sets the bytecode of the contract in raw bytes.
     *
     * @param bytecode                  the byte string
     * @return                          the contract in raw bytes
     */
    public ContractCreateFlow setBytecode(ByteString bytecode) {
        Objects.requireNonNull(bytecode);
        return setBytecode(bytecode.toByteArray());
    }

    /**
     * Extract the admin key.
     *
     * @return                          the admin key
     */
    @Nullable
    public Key getAdminKey() {
        return adminKey;
    }

    /**
     * Sets the state of the instance and its fields can be modified arbitrarily if this key signs a transaction
     * to modify it. If this is null, then such modifications are not possible, and there is no administrator
     * that can override the normal operation of this smart contract instance. Note that if it is created with no
     * admin keys, then there is no administrator to authorize changing the admin keys, so
     * there can never be any admin keys for that instance.
     *
     * @param adminKey The Key to be set
     * @return {@code this}
     */
    public ContractCreateFlow setAdminKey(Key adminKey) {
        Objects.requireNonNull(adminKey);
        this.adminKey = adminKey;
        return this;
    }

    /**
     * Extract the gas.
     *
     * @return                          the gas
     */
    public long getGas() {
        return gas;
    }

    /**
     * Sets the gas to run the constructor.
     *
     * @param gas The long to be set as gas
     * @return {@code this}
     */
    public ContractCreateFlow setGas(long gas) {
        this.gas = gas;
        return this;
    }

    /**
     * Extract the initial balance in hbar.
     *
     * @return                          the initial balance in hbar
     */
    public Hbar getInitialBalance() {
        return initialBalance;
    }

    /**
     * Sets the initial number of hbars to put into the cryptocurrency account
     * associated with and owned by the smart contract.
     *
     * @param initialBalance The Hbar to be set as the initial balance
     * @return {@code this}
     */
    public ContractCreateFlow setInitialBalance(Hbar initialBalance) {
        Objects.requireNonNull(initialBalance);
        this.initialBalance = initialBalance;
        return this;
    }

    /**
     * Extract the proxy account id.
     *
     * @return                          the proxy account id
     */
    @Nullable
    public AccountId getProxyAccountId() {
        return proxyAccountId;
    }

    /**
     * Sets the ID of the account to which this account is proxy staked.
     * <p>
     * If proxyAccountID is null, or is an invalid account, or is an account that isn't a node,
     * then this account is automatically proxy staked to a node chosen by the network, but without earning payments.
     * <p>
     * If the proxyAccountID account refuses to accept proxy staking , or if it is not currently running a node,
     * then it will behave as if  proxyAccountID was null.
     *
     * @param proxyAccountId The AccountId to be set
     * @return {@code this}
     */
    public ContractCreateFlow setProxyAccountId(AccountId proxyAccountId) {
        Objects.requireNonNull(proxyAccountId);
        this.proxyAccountId = proxyAccountId;
        return this;
    }

<<<<<<< HEAD
    /**
     * Extract the auto renew period.
     *
     * @return                          the auto renew period
     */
=======
    public int getMaxAutomaticTokenAssociations() {
        return maxAutomaticTokenAssociations;
    }

    public ContractCreateFlow setMaxAutomaticTokenAssociations(int maxAutomaticTokenAssociations) {
        Objects.requireNonNull(proxyAccountId);
        this.maxAutomaticTokenAssociations = maxAutomaticTokenAssociations;
        return this;
    }

>>>>>>> d84c7272
    @Nullable
    public Duration getAutoRenewPeriod() {
        return autoRenewPeriod;
    }

    /**
     * Sets the period that the instance will charge its account every this many seconds to renew.
     *
     * @param autoRenewPeriod The Duration to be set for auto renewal
     * @return {@code this}
     */
    public ContractCreateFlow setAutoRenewPeriod(Duration autoRenewPeriod) {
        Objects.requireNonNull(autoRenewPeriod);
        this.autoRenewPeriod = autoRenewPeriod;
        return this;
    }

    /**
     * Extract the byte string representation.
     *
     * @return                          the byte string representation
     */
    public ByteString getConstructorParameters() {
        return ByteString.copyFrom(constructorParameters);
    }

    /**
     * Sets the constructor parameters as their raw bytes.
     * <p>
     * Use this instead of {@link #setConstructorParameters(ContractFunctionParameters)} if you have already
     * pre-encoded a solidity function call.
     *
     * @param constructorParameters The constructor parameters
     * @return {@code this}
     */
    public ContractCreateFlow setConstructorParameters(byte[] constructorParameters) {
        this.constructorParameters = constructorParameters;
        return this;
    }

    /**
     * Sets the parameters to pass to the constructor.
     *
     * @param constructorParameters The contructor parameters
     * @return {@code this}
     */
    public ContractCreateFlow setConstructorParameters(ContractFunctionParameters constructorParameters) {
        Objects.requireNonNull(constructorParameters);
        return setConstructorParameters(constructorParameters.toBytes(null).toByteArray());
    }

    /**
     * Extract the contract memo.
     *
     * @return                          the contract memo
     */
    public String getContractMemo() {
        return contractMemo;
    }

    /**
     * Sets the memo to be associated with this contract.
     *
     * @param memo The String to be set as the memo
     * @return {@code this}
     */
    public ContractCreateFlow setContractMemo(String memo) {
        Objects.requireNonNull(memo);
        contractMemo = memo;
        return this;
    }

    /**
     * Extract the list of node account id's.
     *
     * @return                          the list of node account id's
     */
    @Nullable
    public List<AccountId> getNodeAccountIds() {
        return nodeAccountIds;
    }

    /**
     * Set the account IDs of the nodes that this transaction will be submitted to.
     * <p>
     * Providing an explicit node account ID interferes with client-side load balancing of the
     * network. By default, the SDK will pre-generate a transaction for 1/3 of the nodes on the
     * network. If a node is down, busy, or otherwise reports a fatal error, the SDK will try again
     * with a different node.
     *
     * @param nodeAccountIds The list of node AccountIds to be set
     * @return {@code this}
     */
    public ContractCreateFlow setNodeAccountIds(List<AccountId> nodeAccountIds) {
        Objects.requireNonNull(nodeAccountIds);
        this.nodeAccountIds = nodeAccountIds;
        return this;
    }

    private void splitBytecode() {
        if(bytecode.length() > FILE_CREATE_MAX_BYTES) {
            createBytecode = bytecode.substring(0, FILE_CREATE_MAX_BYTES);
            appendBytecode = bytecode.substring(FILE_CREATE_MAX_BYTES);
        } else {
            createBytecode = bytecode;
            appendBytecode = "";
        }
    }

    private FileCreateTransaction createFileCreateTransaction(Client client) {
        var fileCreateTx = new FileCreateTransaction()
            .setKeys(Objects.requireNonNull(client.getOperatorPublicKey()))
            .setContents(createBytecode);
        if (nodeAccountIds != null) {
            fileCreateTx.setNodeAccountIds(nodeAccountIds);
        }
        return fileCreateTx;
    }

    private FileAppendTransaction createFileAppendTransaction(FileId fileId) {
        var fileAppendTx = new FileAppendTransaction()
            .setFileId(fileId)
            .setContents(appendBytecode);
        if (nodeAccountIds != null) {
            fileAppendTx.setNodeAccountIds(nodeAccountIds);
        }
        return fileAppendTx;
    }

    private ContractCreateTransaction createContractCreateTransaction(FileId fileId) {
        var contractCreateTx = new ContractCreateTransaction()
            .setBytecodeFileId(fileId)
            .setConstructorParameters(constructorParameters)
            .setGas(gas)
            .setInitialBalance(initialBalance)
            .setMaxAutomaticTokenAssociations(maxAutomaticTokenAssociations);
        if (adminKey != null) {
            contractCreateTx.setAdminKey(adminKey);
        }
        if (proxyAccountId != null) {
            contractCreateTx.setProxyAccountId(proxyAccountId);
        }
        if (autoRenewPeriod != null) {
            contractCreateTx.setAutoRenewPeriod(autoRenewPeriod);
        }
        if (contractMemo != null) {
            contractCreateTx.setContractMemo(contractMemo);
        }
        if (nodeAccountIds != null) {
            contractCreateTx.setNodeAccountIds(nodeAccountIds);
        }
        return contractCreateTx;
    }

    /**
     * Create a new transaction receipt query.
     *
     * @param response                  the transaction response
     * @return                          the receipt query
     */
    TransactionReceiptQuery createTransactionReceiptQuery(TransactionResponse response) {
        return new TransactionReceiptQuery()
            .setNodeAccountIds(Collections.singletonList(response.nodeId))
            .setTransactionId(response.transactionId);
    }

    /**
     * Execute the transaction from the passed in client.
     *
     * @param client                    the client with the transaction to execute
     * @return                          the response
     * @throws PrecheckStatusException  when the precheck fails
     * @throws TimeoutException         when the transaction times out
     */
    @Override
    public TransactionResponse execute(Client client) throws PrecheckStatusException, TimeoutException {
        try {
            splitBytecode();
            var fileId = createFileCreateTransaction(client)
                .execute(client)
                .getReceipt(client)
                .fileId;
            Objects.requireNonNull(fileId);
            if (!appendBytecode.isEmpty()) {
                createFileAppendTransaction(fileId)
                    .execute(client);
            }
            var response = createContractCreateTransaction(fileId).execute(client);
            response.getReceipt(client);
            new FileDeleteTransaction()
                .setFileId(fileId)
                .execute(client);
            return response;
        } catch (ReceiptStatusException e) {
            throw new RuntimeException(e);
        }
    }

    @Override
    public CompletableFuture<TransactionResponse> executeAsync(Client client) {
        splitBytecode();
        return createFileCreateTransaction(client).executeAsync(client).thenCompose(fileCreateResponse -> {
            return createTransactionReceiptQuery(fileCreateResponse)
                .executeAsync(client)
                .thenApply(receipt -> receipt.fileId);
        }).thenCompose(fileId -> {
            CompletableFuture<Void> appendFuture =  appendBytecode.isEmpty() ? CompletableFuture.completedFuture(null) :
                createFileAppendTransaction(fileId).executeAsync(client).thenApply(ignored -> null);
            return appendFuture.thenCompose(ignored -> {
                return createContractCreateTransaction(fileId).executeAsync(client).thenApply(contractCreateResponse -> {
                    contractCreateResponse.getReceiptAsync(client).thenRun(() -> {
                        new FileDeleteTransaction()
                            .setFileId(fileId)
                            .executeAsync(client);
                    });
                    return contractCreateResponse;
                });
            });
        });
    }
}<|MERGE_RESOLUTION|>--- conflicted
+++ resolved
@@ -195,13 +195,6 @@
         return this;
     }
 
-<<<<<<< HEAD
-    /**
-     * Extract the auto renew period.
-     *
-     * @return                          the auto renew period
-     */
-=======
     public int getMaxAutomaticTokenAssociations() {
         return maxAutomaticTokenAssociations;
     }
@@ -211,8 +204,12 @@
         this.maxAutomaticTokenAssociations = maxAutomaticTokenAssociations;
         return this;
     }
-
->>>>>>> d84c7272
+  
+    /**
+     * Extract the auto renew period.
+     *
+     * @return                          the auto renew period
+     */
     @Nullable
     public Duration getAutoRenewPeriod() {
         return autoRenewPeriod;
