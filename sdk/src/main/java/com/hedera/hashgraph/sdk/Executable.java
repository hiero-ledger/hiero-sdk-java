package com.hedera.hashgraph.sdk;

import io.grpc.CallOptions;
import io.grpc.ClientCall;
import io.grpc.MethodDescriptor;
import io.grpc.StatusRuntimeException;
import io.grpc.stub.ClientCalls;
import org.slf4j.Logger;
import org.slf4j.LoggerFactory;
<<<<<<< HEAD
import net.javacrumbs.futureconverter.guavacommon.GuavaFutureUtils;
import net.javacrumbs.futureconverter.java8common.Java8FutureUtils;
=======
import org.threeten.bp.Duration;
import io.grpc.Status.Code;
>>>>>>> 5de0b30b

import javax.annotation.Nullable;

import java.time.Duration;
import java.util.concurrent.CompletableFuture;
import java.util.Collections;
import java.util.List;
import java.util.ArrayList;
import java.util.Objects;
import java.util.concurrent.TimeoutException;
import java.util.regex.Pattern;

abstract class Executable<SdkRequestT, ProtoRequestT, ResponseT, O> implements WithExecute<O> {
    static final Pattern RST_STREAM = Pattern
        .compile(".*\\brst[^0-9a-zA-Z]stream\\b.*", Pattern.CASE_INSENSITIVE | Pattern.DOTALL);
    protected final Logger logger = LoggerFactory.getLogger(getClass());

    @Nullable
    protected Integer maxAttempts = null;

    @Nullable
    protected Duration maxBackoff = null;

    @Nullable
    protected Duration minBackoff = null;

    protected int nextNodeIndex = 0;
    protected List<AccountId> nodeAccountIds = Collections.emptyList();
    protected List<Node> nodes = new ArrayList<>();

    Executable() {
    }

    /**
     * The maximum amount of time to wait between retries
     *
     * @return maxBackoff
     */
    public final Duration getMaxBackoff() {
        return maxBackoff != null ? maxBackoff : Client.DEFAULT_MAX_BACKOFF;
    }

    /**
     * The maximum amount of time to wait between retries. Every retry attempt will increase the wait time exponentially
     * until it reaches this time.
     *
     * @param maxBackoff The maximum amount of time to wait between retries
     * @return {@code this}
     */
    public final SdkRequestT setMaxBackoff(Duration maxBackoff) {
        if (maxBackoff == null || maxBackoff.toNanos() < 0) {
            throw new IllegalArgumentException("maxBackoff must be a positive duration");
        } else if (maxBackoff.compareTo(getMinBackoff()) < 0) {
            throw new IllegalArgumentException("maxBackoff must be greater than or equal to minBackoff");
        }
        this.maxBackoff = maxBackoff;
        // noinspection unchecked
        return (SdkRequestT) this;
    }

    /**
     * The minimum amount of time to wait between retries
     *
     * @return minBackoff
     */
    public final Duration getMinBackoff() {
        return minBackoff != null ? minBackoff : Client.DEFAULT_MIN_BACKOFF;
    }

    /**
     * The minimum amount of time to wait between retries. When retrying, the delay will start at this time and increase
     * exponentially until it reaches the maxBackoff.
     *
     * @param minBackoff The minimum amount of time to wait between retries
     * @return {@code this}
     */
    public final SdkRequestT setMinBackoff(Duration minBackoff) {
        if (minBackoff == null || minBackoff.toNanos() < 0) {
            throw new IllegalArgumentException("minBackoff must be a positive duration");
        } else if (minBackoff.compareTo(getMaxBackoff()) > 0) {
            throw new IllegalArgumentException("minBackoff must be less than or equal to maxBackoff");
        }
        this.minBackoff = minBackoff;
        // noinspection unchecked
        return (SdkRequestT) this;
    }

    /**
     * @deprecated Use {@link #getMaxAttempts()} instead.
     */
    @java.lang.Deprecated
    public final int getMaxRetry() {
        return getMaxAttempts();
    }

    /**
     * @deprecated Use {@link #setMaxAttempts(int)} instead.
     */
    @java.lang.Deprecated
    public final SdkRequestT setMaxRetry(int count) {
        return setMaxAttempts(count);
    }

    public final int getMaxAttempts() {
        return maxAttempts != null ? maxAttempts : Client.DEFAULT_MAX_ATTEMPTS;
    }

    public final SdkRequestT setMaxAttempts(int maxAttempts) {
        if (maxAttempts <= 0) {
            throw new IllegalArgumentException("maxAttempts must be greater than zero");
        }
        this.maxAttempts = maxAttempts;
        // noinspection unchecked
        return (SdkRequestT) this;
    }

    @Nullable
    public final List<AccountId> getNodeAccountIds() {
        if (!nodeAccountIds.isEmpty()) {
            return new ArrayList<>(nodeAccountIds);
        }

        return null;
    }

    /**
     * Set the account IDs of the nodes that this transaction will be submitted to.
     * <p>
     * Providing an explicit node account ID interferes with client-side load balancing of the
     * network. By default, the SDK will pre-generate a transaction for 1/3 of the nodes on the
     * network. If a node is down, busy, or otherwise reports a fatal error, the SDK will try again
     * with a different node.
     *
     * @param nodeAccountIds The list of node AccountIds to be set
     * @return {@code this}
     */
    public SdkRequestT setNodeAccountIds(List<AccountId> nodeAccountIds) {
        this.nodeAccountIds = new ArrayList<>(nodeAccountIds);

        // noinspection unchecked
        return (SdkRequestT) this;
    }

    void checkNodeAccountIds() {
        if (nodeAccountIds.isEmpty()) {
            throw new IllegalStateException("Request node account IDs were not set before executing");
        }
    }

    abstract void onExecute(Client client) throws TimeoutException, PrecheckStatusException;

    abstract CompletableFuture<Void> onExecuteAsync(Client client);

    void mergeFromClient(Client client) {
        if (maxAttempts == null) {
            maxAttempts = client.getMaxAttempts();
        }

        if (maxBackoff == null) {
            maxBackoff = client.getMaxBackoff();
        }

        if (minBackoff == null) {
            minBackoff = client.getMinBackoff();
        }
    }

    private void delay(long delay) {
        try {
            Thread.sleep(delay);
        } catch (InterruptedException e) {
            throw new RuntimeException(e);
        }
    }

    private MaxAttemptsExceededException isAttemptGreaterThanMax(int attempt, @Nullable Throwable e) {
        if (attempt > maxAttempts) {
            return new MaxAttemptsExceededException(e);
        }

        return null;
    }

    public O execute(Client client) throws TimeoutException, PrecheckStatusException {
        return execute(client, client.getRequestTimeout());
    }

    public O execute(Client client, Duration timeout) throws TimeoutException, PrecheckStatusException {
        Throwable lastException = null;

        mergeFromClient(client);
        onExecute(client);
        checkNodeAccountIds();
        setNodesFromNodeAccountIds(client);

        for (int attempt = 1; /* condition is done within loop */; attempt++) {
            var maxAttemptsExceeded = isAttemptGreaterThanMax(attempt, lastException);
            if (maxAttemptsExceeded != null) {
                throw  maxAttemptsExceeded;
            }

            var grpcRequest = new GrpcRequest(attempt);

            // Sleeping if a node is not healthy should not increment attempt as we didn't really make an attempt
            if (!grpcRequest.getNode().isHealthy()) {
                delay(grpcRequest.getNode().delay);
            }

            ResponseT response = null;

            try {
                response = ClientCalls.blockingUnaryCall(grpcRequest.getCall(), grpcRequest.getRequest());
            } catch (Throwable e) {
                lastException = e;
            }

            if (response == null && grpcRequest.shouldRetryExceptionally(lastException)) {
                delay(grpcRequest.getDelay());
                continue;
            }

            switch (grpcRequest.shouldRetry(Objects.requireNonNull(response))) {
                case Retry:
                    lastException = grpcRequest.mapStatusException();
                    delay(grpcRequest.getDelay());
                    continue;
                case Error:
                    throw grpcRequest.mapStatusException();
                case Finished:
                default:
                    return grpcRequest.mapResponse();
            }
        }
    }

    @Override
    @FunctionalExecutable
    public CompletableFuture<O> executeAsync(Client client) {
        mergeFromClient(client);

        return onExecuteAsync(client).thenCompose((v) -> {
            checkNodeAccountIds();
            setNodesFromNodeAccountIds(client);

            return executeAsync(client, 1, null);
        });
    }

    private void setNodesFromNodeAccountIds(Client client) {
        for (var accountId : nodeAccountIds) {
            @Nullable
            var node = client.network.networkNodes.get(accountId);
            if (node == null) {
                throw new IllegalStateException("Some node account IDs did not map to valid nodes in the client's network");
            }
            nodes.add(Objects.requireNonNull(node));
        }
    }

    private Node getNodeForExecute(int attempt) {
        var node = nodes.get(nextNodeIndex);
        node.inUse();

        logger.trace("Sending request #{} to node {}: {}", attempt, node.accountId, this);

        var nodeIsHealthy = node.isHealthy();
        if (!node.isHealthy()) {
            logger.warn("Using unhealthy node {}. Delaying attempt #{} for {} ms", node.accountId, attempt, node.delayUntil);
        }

        return node;
    }

    private ProtoRequestT getRequestForExecute() {
        var request = makeRequest();

        // advance the internal index
        // non-free queries and transactions map to more than 1 actual transaction and this will cause
        // the next invocation of makeRequest to return the _next_ transaction
        advanceRequest();

        return request;
    }

<<<<<<< HEAD
        return Java8FutureUtils.createCompletableFuture(GuavaFutureUtils.createValueSource(ClientCalls.futureUnaryCall(call, request))).handle((response, error) -> {
            var latency = (double) (System.nanoTime() - startAt) / 1000000000.0;
=======
    private CompletableFuture<O> executeAsync(Client client, int attempt, @Nullable Throwable lastException) {
        var maxAttemptsExceeded = isAttemptGreaterThanMax(attempt, lastException);
        if (maxAttemptsExceeded != null) {
            return CompletableFuture.<O>failedFuture(maxAttemptsExceeded);
        }
>>>>>>> 5de0b30b

        var grpcRequest = new GrpcRequest(attempt);

        // Sleeping if a node is not healthy should not increment attempt as we didn't really make an attempt
        if (!grpcRequest.getNode().isHealthy()) {
            return Delayer.delayFor(grpcRequest.getNode().delay(), client.executor)
                .thenCompose((v) -> executeAsync(client, attempt, lastException));
        }

        return toCompletableFuture(ClientCalls.futureUnaryCall(grpcRequest.getCall(), grpcRequest.getRequest())).handle((response, error) -> {
            if (grpcRequest.shouldRetryExceptionally(error)) {
                // the transaction had a network failure reaching Hedera
                return executeAsync(client, attempt + 1, error);
            }

            if (error != null) {
                // not a network failure, some other weirdness going on; just fail fast
                return CompletableFuture.<O>failedFuture(error);
            }

            switch (grpcRequest.shouldRetry(response)) {
                case Retry:
                    return Delayer.delayFor(grpcRequest.getDelay(), client.executor)
                        .thenCompose((v) -> executeAsync(client, attempt + 1, grpcRequest.mapStatusException()));
                case Error:
                    return CompletableFuture.<O>failedFuture(grpcRequest.mapStatusException());
                case Finished:
                default:
                    return CompletableFuture.completedFuture(grpcRequest.mapResponse());
            }
        }).thenCompose(x -> x);
    }

    abstract ProtoRequestT makeRequest();

    void advanceRequest() {
        // each time buildNext is called we move our cursor to the next transaction
        // wrapping around to ensure we are cycling
        nextNodeIndex = (nextNodeIndex + 1) % nodeAccountIds.size();
    }

    /**
     * Called after receiving the query response from Hedera. The derived class should map into its
     * output type.
     */
    abstract O mapResponse(ResponseT response, AccountId nodeId, ProtoRequestT request);

    abstract Status mapResponseStatus(ResponseT response);

    /**
     * Called to direct the invocation of the query to the appropriate gRPC service.
     */
    abstract MethodDescriptor<ProtoRequestT, ResponseT> getMethodDescriptor();

    @Nullable
    abstract TransactionId getTransactionId();

    boolean shouldRetryExceptionally(@Nullable Throwable error) {
        if (error instanceof StatusRuntimeException) {
            var statusException = (StatusRuntimeException) error;
            var status = statusException.getStatus().getCode();
            var description = statusException.getStatus().getDescription();

            return (status == Code.UNAVAILABLE) ||
                (status == Code.RESOURCE_EXHAUSTED) ||
                (status == Code.INTERNAL && description != null && RST_STREAM.matcher(description).matches());
        }

        return false;
    }

    /**
     * Called just after receiving the query response from Hedera. By default it triggers a retry
     * when the pre-check status is {@code BUSY}.
     */
    ExecutionState shouldRetry(Status status, ResponseT response) {
        switch (status) {
            case PLATFORM_TRANSACTION_NOT_CREATED:
            case BUSY:
                return ExecutionState.Retry;
            case OK:
                return ExecutionState.Finished;
            default:
                return ExecutionState.Error;
        }
    }

    private class GrpcRequest {
        private final Node node;
        private final int attempt;
        private final ClientCall<ProtoRequestT, ResponseT> call;
        private final ProtoRequestT request;
        private final long startAt;
        private final long delay;

        private ResponseT response;
        private double latency;
        private Status responseStatus;

        GrpcRequest(int attempt) {
            this.attempt = attempt;
            this.node = Executable.this.getNodeForExecute(attempt);
            this.call = this.node.getChannel().newCall(Executable.this.getMethodDescriptor(), CallOptions.DEFAULT);
            this.request = Executable.this.getRequestForExecute();
            this.startAt = System.nanoTime();

            // Exponential back-off for Delayer: 250ms, 500ms, 1s, 2s, 4s, 8s, ... 8s
            delay = (long) Math.min(Objects.requireNonNull(minBackoff).toMillis() * Math.pow(2, attempt - 1), Objects.requireNonNull(maxBackoff).toMillis());
        }

        public Node getNode() {
            return node;
        }

        public ClientCall<ProtoRequestT, ResponseT> getCall() {
            return call;
        }

        public ProtoRequestT getRequest() {
            return request;
        }

        public long getDelay() {
            return delay;
        }

        boolean shouldRetryExceptionally(@Nullable Throwable e) {
            latency = (double) (System.nanoTime() - startAt) / 1000000000.0;

            var retry = Executable.this.shouldRetryExceptionally(e);

            if (retry) {
                logger.warn("Retrying node {} in {} ms after failure during attempt #{}: {}",
                    node.accountId, node.delay, attempt, e != null ? e.getMessage() : "NULL");
                node.increaseDelay();
            }

            return retry;
        }

        PrecheckStatusException mapStatusException() {
            // request to hedera failed in a non-recoverable way
            return new PrecheckStatusException(responseStatus, Executable.this.getTransactionId());
        }

        O mapResponse() {
            // successful response from Hedera
            return Executable.this.mapResponse(response, node.accountId, request);
        }

        ExecutionState shouldRetry(ResponseT response) {
            node.decreaseDelay();

            this.response = response;
            this.responseStatus = Executable.this.mapResponseStatus(response);

            logger.trace("Received {} response in {} s from node {} during attempt #{}: {}",
                responseStatus, latency, node.accountId, attempt, response);

            var executionState = Executable.this.shouldRetry(responseStatus, response);

            switch (executionState) {
                case Retry:
                    // the response has been identified as failing or otherwise
                    // needing a retry let's do this again after a delay
                    logger.warn("Retrying node {} in {} ms after failure during attempt #{}: {}",
                        node.accountId, delay, attempt, responseStatus);
                default:
                    // Do nothing
            }

            return executionState;
        }
    }
}<|MERGE_RESOLUTION|>--- conflicted
+++ resolved
@@ -4,16 +4,12 @@
 import io.grpc.ClientCall;
 import io.grpc.MethodDescriptor;
 import io.grpc.StatusRuntimeException;
+import io.grpc.Status.Code;
 import io.grpc.stub.ClientCalls;
 import org.slf4j.Logger;
 import org.slf4j.LoggerFactory;
-<<<<<<< HEAD
 import net.javacrumbs.futureconverter.guavacommon.GuavaFutureUtils;
 import net.javacrumbs.futureconverter.java8common.Java8FutureUtils;
-=======
-import org.threeten.bp.Duration;
-import io.grpc.Status.Code;
->>>>>>> 5de0b30b
 
 import javax.annotation.Nullable;
 
@@ -298,16 +294,11 @@
         return request;
     }
 
-<<<<<<< HEAD
-        return Java8FutureUtils.createCompletableFuture(GuavaFutureUtils.createValueSource(ClientCalls.futureUnaryCall(call, request))).handle((response, error) -> {
-            var latency = (double) (System.nanoTime() - startAt) / 1000000000.0;
-=======
     private CompletableFuture<O> executeAsync(Client client, int attempt, @Nullable Throwable lastException) {
         var maxAttemptsExceeded = isAttemptGreaterThanMax(attempt, lastException);
         if (maxAttemptsExceeded != null) {
             return CompletableFuture.<O>failedFuture(maxAttemptsExceeded);
         }
->>>>>>> 5de0b30b
 
         var grpcRequest = new GrpcRequest(attempt);
 
@@ -317,7 +308,7 @@
                 .thenCompose((v) -> executeAsync(client, attempt, lastException));
         }
 
-        return toCompletableFuture(ClientCalls.futureUnaryCall(grpcRequest.getCall(), grpcRequest.getRequest())).handle((response, error) -> {
+        return Java8FutureUtils.createCompletableFuture(GuavaFutureUtils.createValueSource(ClientCalls.futureUnaryCall(grpcRequest.getCall(), grpcRequest.getRequest()))).handle((response, error) -> {
             if (grpcRequest.shouldRetryExceptionally(error)) {
                 // the transaction had a network failure reaching Hedera
                 return executeAsync(client, attempt + 1, error);
