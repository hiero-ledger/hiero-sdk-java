/*-
 *
 * Hedera Java SDK
 *
 * Copyright (C) 2020 - 2022 Hedera Hashgraph, LLC
 *
 * Licensed under the Apache License, Version 2.0 (the "License");
 * you may not use this file except in compliance with the License.
 * You may obtain a copy of the License at
 *
 *      http://www.apache.org/licenses/LICENSE-2.0
 *
 * Unless required by applicable law or agreed to in writing, software
 * distributed under the License is distributed on an "AS IS" BASIS,
 * WITHOUT WARRANTIES OR CONDITIONS OF ANY KIND, either express or implied.
 * See the License for the specific language governing permissions and
 * limitations under the License.
 *
 */
package com.hedera.hashgraph.sdk;

import com.google.protobuf.InvalidProtocolBufferException;
import com.hedera.hashgraph.sdk.proto.TopicID;

import javax.annotation.Nonnegative;
import javax.annotation.Nullable;
import java.util.Objects;

/**
 * Unique identifier for a topic (used by the consensus service).
 */
public final class TopicId implements Comparable<TopicId> {
    /**
     * The shard number
     */
    @Nonnegative
    public final long shard;

    /**
     * The realm number
     */
    @Nonnegative
    public final long realm;

    /**
     * The id number
     */
    @Nonnegative
    public final long num;

    @Nullable
    private final String checksum;

    /**
     * Constructor.
     *
     * @param num                       the num part
     */
    public TopicId(@Nonnegative long num) {
        this(0, 0, num);
    }

    /**
     * Constructor.
     *
     * @param shard                     the shard part
     * @param realm                     the realm part
     * @param num                       the num part
     */
    @SuppressWarnings("InconsistentOverloads")
    public TopicId(@Nonnegative long shard, @Nonnegative long realm, @Nonnegative long num) {
        this(shard, realm, num, null);
    }

    /**
     * Constructor.
     *
     * @param shard                     the shard part
     * @param realm                     the realm part
     * @param num                       the num part
     * @param checksum                  the checksum
     */
    @SuppressWarnings("InconsistentOverloads")
    TopicId(@Nonnegative long shard, @Nonnegative long realm, @Nonnegative long num, @Nullable String checksum) {
        this.shard = shard;
        this.realm = realm;
        this.num = num;
        this.checksum = checksum;
    }

    /**
     * Create a topic id from a string.
     *
     * @param id                        the string representation
     * @return                          the new topic id
     */
    public static TopicId fromString(String id) {
        return EntityIdHelper.fromString(id, TopicId::new);
    }

<<<<<<< HEAD
    /**
     * Create a topic id from a solidity address.
     *
     * @param address                   the solidity address
     * @return                          the new topic id
     */
=======
    //Constructs a topic ID from a solidity address
>>>>>>> 50cb5db2
    public static TopicId fromSolidityAddress(String address) {
        return EntityIdHelper.fromSolidityAddress(address, TopicId::new);
    }

    /**
     * Create a topic id from a protobuf.
     *
     * @param topicId                   the protobuf
     * @return                          the new topic id
     */
    static TopicId fromProtobuf(TopicID topicId) {
        Objects.requireNonNull(topicId);

        return new TopicId(topicId.getShardNum(), topicId.getRealmNum(), topicId.getTopicNum());
    }

    /**
     * Create a topic id from a byte array.
     *
     * @param bytes                     the byte array
     * @return                          the new topic id
     * @throws InvalidProtocolBufferException
     */
    public static TopicId fromBytes(byte[] bytes) throws InvalidProtocolBufferException {
        return fromProtobuf(TopicID.parseFrom(bytes).toBuilder().build());
    }

<<<<<<< HEAD
    /**
     * @return                          the solidity address representation
     */
=======
    //Constructs a solidity address from topic ID
>>>>>>> 50cb5db2
    public String toSolidityAddress() {
        return EntityIdHelper.toSolidityAddress(shard, realm, num);
    }

    /**
     * @return                          the protobuf representation
     */
    TopicID toProtobuf() {
        return TopicID.newBuilder()
            .setShardNum(shard)
            .setRealmNum(realm)
            .setTopicNum(num)
            .build();
    }

    /**
     * @param client to validate against
     * @throws BadEntityIdException if entity ID is formatted poorly
     * @deprecated Use {@link #validateChecksum(Client)} instead.
     */
    @Deprecated
    public void validate(Client client) throws BadEntityIdException {
        validateChecksum(client);
    }

    /**
     * Verify that the client has a valid checksum.
     *
     * @param client                    the client to verify
     * @throws BadEntityIdException
     */
    public void validateChecksum(Client client) throws BadEntityIdException {
        EntityIdHelper.validate(shard, realm, num, client, checksum);
    }

    /**
     * @return                          the checksum
     */
    @Nullable
    public String getChecksum() {
        return checksum;
    }

    /**
     * @return                          the byte array representation
     */
    public byte[] toBytes() {
        return toProtobuf().toByteArray();
    }

    @Override
    public String toString() {
        return EntityIdHelper.toString(shard, realm, num);
    }

    /**
     * Create a string representation that includes the checksum.
     *
     * @param client                    the client
     * @return                          the string representation with the checksum
     */
    public String tostringwithchecksum(Client client) {
        return EntityIdHelper.toStringWithChecksum(shard, realm, num, client, checksum);
    }

    @Override
    public int hashCode() {
        return Objects.hash(shard, realm, num);
    }

    @Override
    public boolean equals(@Nullable Object o) {
        if (this == o) {
            return true;
        }

        if (!(o instanceof TopicId)) {
            return false;
        }

        TopicId otherId = (TopicId) o;
        return shard == otherId.shard && realm == otherId.realm && num == otherId.num;
    }

    @Override
    public int compareTo(TopicId o) {
        Objects.requireNonNull(o);
        int shardComparison = Long.compare(shard, o.shard);
        if (shardComparison != 0) {
            return shardComparison;
        }
        int realmComparison = Long.compare(realm, o.realm);
        if (realmComparison != 0) {
            return realmComparison;
        }
        return Long.compare(num, o.num);
    }
}<|MERGE_RESOLUTION|>--- conflicted
+++ resolved
@@ -98,16 +98,12 @@
         return EntityIdHelper.fromString(id, TopicId::new);
     }
 
-<<<<<<< HEAD
     /**
      * Create a topic id from a solidity address.
      *
      * @param address                   the solidity address
      * @return                          the new topic id
      */
-=======
-    //Constructs a topic ID from a solidity address
->>>>>>> 50cb5db2
     public static TopicId fromSolidityAddress(String address) {
         return EntityIdHelper.fromSolidityAddress(address, TopicId::new);
     }
@@ -135,13 +131,9 @@
         return fromProtobuf(TopicID.parseFrom(bytes).toBuilder().build());
     }
 
-<<<<<<< HEAD
     /**
      * @return                          the solidity address representation
      */
-=======
-    //Constructs a solidity address from topic ID
->>>>>>> 50cb5db2
     public String toSolidityAddress() {
         return EntityIdHelper.toSolidityAddress(shard, realm, num);
     }
