--- conflicted
+++ resolved
@@ -1,9 +1,3 @@
-<<<<<<< HEAD
-/**
- * This is the Hedera Hashgraph SDK for java.
- *
- * {@link https://docs.hedera.com/guides/docs/sdks}
-=======
 /*-
  *
  * Hedera Java SDK
@@ -22,7 +16,7 @@
  * See the License for the specific language governing permissions and
  * limitations under the License.
  *
->>>>>>> 50cb5db2
+ * {@link https://docs.hedera.com/guides/docs/sdks}
  */
 @ParametersAreNonnullByDefault
 package com.hedera.hashgraph.sdk;
