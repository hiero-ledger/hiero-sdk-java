--- conflicted
+++ resolved
@@ -9,22 +9,22 @@
 import com.hedera.sdk.common.HederaKeyPair.KeyType;
 import com.hederahashgraph.api.proto.java.Signature;
 /**
- * A Signature corresponding to a Key. It is a sequence of bytes holding a public key signature from one of the three supported 
- * systems (ed25519, RSA-3072, ECDSA with p384). Or, it can be a list of signatures corresponding to a single threshold key. 
- * Or, it can be the ID of a smart contract instance, which is authorized to act as if it had a key. If an account has an ed25519 key associated with it, 
- * then the corresponding private key must sign any transaction to transfer cryptocurrency out of it. 
- * If it has a smart contract ID associated with it, then that smart contract is allowed to transfer cryptocurrency out of it. 
- * The smart contract doesn't actually have a key, and doesn't actually sign a transaction. 
- * But it's as if a virtual transaction were created, and the smart contract signed it with a private key. 
- * A key can also be a "threshold key", which means a list of M keys, any N of which must sign in order for the threshold signature to be considered valid. 
- * The keys within a threshold signature may themselves be threshold signatures, to allow complex signature requirements 
- * (this nesting is not supported in the currently, but will be supported in a future version of API). 
- * If a Signature message is missing the "signature" field, then this is considered to be a null signature. 
- * That is useful in cases such as threshold signatures, where some of the signatures can be null. 
- * The definition of Key uses mutual recursion, so it allows nesting that is arbitrarily deep. 
- * But the current API only accepts Key messages up to 3 levels deep, such as a list of threshold keys, 
- * each of which is a list of primitive keys. Therefore, the matching Signature will have the same limitation. 
- * This restriction may be relaxed in future versions of the API, to allow deeper nesting. 
+ * A Signature corresponding to a Key. It is a sequence of bytes holding a public key signature from one of the three supported
+ * systems (ed25519, RSA-3072, ECDSA with p384). Or, it can be a list of signatures corresponding to a single threshold key.
+ * Or, it can be the ID of a smart contract instance, which is authorized to act as if it had a key. If an account has an ed25519 key associated with it,
+ * then the corresponding private key must sign any transaction to transfer cryptocurrency out of it.
+ * If it has a smart contract ID associated with it, then that smart contract is allowed to transfer cryptocurrency out of it.
+ * The smart contract doesn't actually have a key, and doesn't actually sign a transaction.
+ * But it's as if a virtual transaction were created, and the smart contract signed it with a private key.
+ * A key can also be a "threshold key", which means a list of M keys, any N of which must sign in order for the threshold signature to be considered valid.
+ * The keys within a threshold signature may themselves be threshold signatures, to allow complex signature requirements
+ * (this nesting is not supported in the currently, but will be supported in a future version of API).
+ * If a Signature message is missing the "signature" field, then this is considered to be a null signature.
+ * That is useful in cases such as threshold signatures, where some of the signatures can be null.
+ * The definition of Key uses mutual recursion, so it allows nesting that is arbitrarily deep.
+ * But the current API only accepts Key messages up to 3 levels deep, such as a list of threshold keys,
+ * each of which is a list of primitive keys. Therefore, the matching Signature will have the same limitation.
+ * This restriction may be relaxed in future versions of the API, to allow deeper nesting.
  */
 public class HederaSignature implements Serializable {
 	final Logger logger = LoggerFactory.getLogger(HederaSignature.class);
@@ -33,18 +33,13 @@
 	private KeyType signatureType = KeyType.NOTSET;
 	private HederaSignatureThreshold thresholdSignature = null;
 	private HederaSignatureList signatureList = null;
-	
+
 	/**
 	 * Default constructor
 	 */
 	public HederaSignature() {
-<<<<<<< HEAD
-	   	
-	   	
-=======
-
-
->>>>>>> 7c44335f
+
+
 	}
 	/**
 	 * Constructor from a {@link KeyType} and signature
@@ -52,67 +47,41 @@
 	 * @param signature a byte[] containing the signature
 	 */
 	public HederaSignature(KeyType signatureType, byte[] signature) {
-<<<<<<< HEAD
-	   	
-=======
-
->>>>>>> 7c44335f
+
 		this.signatureType = signatureType;
 		if (signatureType == KeyType.CONTRACT) {
 			this.signature = new byte[0];
 		} else {
 			this.signature = signature.clone();
 		}
-<<<<<<< HEAD
-	   	
-=======
-
->>>>>>> 7c44335f
+
 	}
 	/**
 	 * Constructor from a {@link HederaSignatureThreshold}
-	 * @param thresholdSignature the threshold signature to create the signature from 
+	 * @param thresholdSignature the threshold signature to create the signature from
 	 */
 	public HederaSignature(HederaSignatureThreshold thresholdSignature) {
-<<<<<<< HEAD
-	   	
+
 		this.signatureType = KeyType.THRESHOLD;
 		this.thresholdSignature = thresholdSignature;
-	   	
-=======
-
-		this.signatureType = KeyType.THRESHOLD;
-		this.thresholdSignature = thresholdSignature;
-
->>>>>>> 7c44335f
+
 	}
 	/**
 	 * Constructor from a {@link HederaSignatureList}
-	 * @param signatureList the signature list to create the signature from 
+	 * @param signatureList the signature list to create the signature from
 	 */
 	public HederaSignature(HederaSignatureList signatureList) {
-<<<<<<< HEAD
-	   	
+
 		this.signatureType = KeyType.LIST;
 		this.signatureList = signatureList;
-	   	
-=======
-
-		this.signatureType = KeyType.LIST;
-		this.signatureList = signatureList;
-
->>>>>>> 7c44335f
+
 	}
 	/**
 	 * Constructor from a {@link Signature} protobuf
-	 * @param signature signature to create the signature from 
+	 * @param signature signature to create the signature from
 	 */
 	public HederaSignature(Signature signature) {
-<<<<<<< HEAD
-	   	
-=======
-
->>>>>>> 7c44335f
+
 		// convert a protobuf payload into class data
 		switch (signature.getSignatureCase()) {
 		case CONTRACT:
@@ -140,39 +109,27 @@
 			this.signatureType = KeyType.LIST;
 			break;
 		case SIGNATURE_NOT_SET:
-            throw new IllegalArgumentException("Signature not set in protobuf data.");			
+            throw new IllegalArgumentException("Signature not set in protobuf data.");
 		default:
-            throw new IllegalArgumentException("Signature type unrecognized, you may be using an old sdk.");			
+            throw new IllegalArgumentException("Signature type unrecognized, you may be using an old sdk.");
 		}
-<<<<<<< HEAD
-	   	
-=======
-
->>>>>>> 7c44335f
+
 	}
 	/**
 	 * Get the type of signature
 	 * @return {@link KeyType}
 	 */
 	public KeyType getSignatureType() {
-<<<<<<< HEAD
-	   	
-=======
-
->>>>>>> 7c44335f
+
 		return this.signatureType;
 	}
-	/** 
+	/**
 	 * Get the signature
 	 * note: this may be null
 	 * @return byte[]
 	 */
 	public byte[] getSignature() {
-<<<<<<< HEAD
-	   	
-=======
-
->>>>>>> 7c44335f
+
 		return this.signature;
 	}
 	/**
@@ -181,11 +138,7 @@
 	 * @return {@link HederaSignatureThreshold}
 	 */
 	public HederaSignatureThreshold getThresholdSignature() {
-<<<<<<< HEAD
-	   	
-=======
-
->>>>>>> 7c44335f
+
 		return this.thresholdSignature;
 	}
 	/**
@@ -194,11 +147,7 @@
 	 * @return {@link HederaSignatureList}
 	 */
 	public HederaSignatureList getSignatureList() {
-<<<<<<< HEAD
-	   	
-=======
-
->>>>>>> 7c44335f
+
 		return this.signatureList;
 	}
 	/**
@@ -206,14 +155,10 @@
 	 * @return {@link Signature}
 	 */
 	public Signature getProtobuf() {
-<<<<<<< HEAD
-	   	
-=======
-
->>>>>>> 7c44335f
+
 		// Generates the protobuf payload for this class
 		Signature.Builder signatureProtobuf = Signature.newBuilder();
-		
+
 		switch (this.signatureType) {
 		case ED25519:
 			if (this.signature != null) {
@@ -250,13 +195,9 @@
 			}
 			break;
 		case NOTSET:
-            throw new IllegalArgumentException("Signature type not set, unable to generate data.");			
+            throw new IllegalArgumentException("Signature type not set, unable to generate data.");
 		}
-<<<<<<< HEAD
-	   	
-=======
-
->>>>>>> 7c44335f
+
 		return signatureProtobuf.build();
 	}
 }