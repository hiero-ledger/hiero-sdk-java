--- conflicted
+++ resolved
@@ -15,13 +15,13 @@
 import com.hederahashgraph.api.proto.java.Claim;
 import com.hederahashgraph.api.proto.java.KeyList;
 /**
- * A hash (presumably of some kind of credential or certificate), along with a list of threshold keys. 
- * Each of them must reach its threshold when signing the transaction, to attach this claim to this account. 
- * At least one of them must reach its threshold to delete this Claim from this account. 
- * This is intended to provide a revocation service: all the authorities agree to attach the hash, 
- * to attest to the fact that the credential or certificate is valid. 
- * Any one of the authorities can later delete the hash, to indicate that the credential has been revoked. 
- * In this way, any client can prove to a third party that any particular account has certain credentials, 
+ * A hash (presumably of some kind of credential or certificate), along with a list of threshold keys.
+ * Each of them must reach its threshold when signing the transaction, to attach this claim to this account.
+ * At least one of them must reach its threshold to delete this Claim from this account.
+ * This is intended to provide a revocation service: all the authorities agree to attach the hash,
+ * to attest to the fact that the credential or certificate is valid.
+ * Any one of the authorities can later delete the hash, to indicate that the credential has been revoked.
+ * In this way, any client can prove to a third party that any particular account has certain credentials,
  * or to identity facts proved about it, and that none of them have been revoked yet.
  *
  */
@@ -57,7 +57,7 @@
 	 * If keySignatures exist, they will have priority over keys
 	 */
 	public List<HederaKeySignature> keySignatures = new ArrayList<HederaKeySignature>();
-	
+
 	/**
 	 * Default constructor.
 	 */
@@ -99,43 +99,39 @@
 
 		// hash
 		this.hash = claim.getHash().toByteArray();
-		
+
 		// keys
 		this.keys.clear();
 		this.keySignatures.clear();
-		
+
 		for (int i=0; i < claim.getKeys().getKeysCount(); i++) {
 			HederaKeyPair key = new HederaKeyPair(claim.getKeys().getKeys(i));
 			HederaKeySignature keySig = new HederaKeySignature(key.getKeyType(), key.getPublicKeyEncoded(), new byte[0]);
 			this.keys.add(key);
 			this.keySignatures.add(keySig);
 		}
-<<<<<<< HEAD
-		
-=======
->>>>>>> 7c44335f
 	}
 
 	/**
-	 * Generate a {@link Claim} protobuf payload for this object 
+	 * Generate a {@link Claim} protobuf payload for this object
 	 * @return {@link Claim}
 	 */
 	public Claim getProtobuf() {
-		
+
 	   	Claim.Builder protobuf = Claim.newBuilder();
 		HederaAccountID accountID = new HederaAccountID(this.shardNum, this.realmNum, this.accountNum);
 		protobuf.setAccountID(accountID.getProtobuf());
 		protobuf.setHash(ByteString.copyFrom(this.hash));
-		
+
 		KeyList protoKeyList;
-		
+
 		if (!this.keySignatures.isEmpty()) {
 			protoKeyList = Utilities.getProtoKeyFromKeySigList(this.keySignatures);
 		} else {
 			protoKeyList = Utilities.getProtoKeyList(this.keys);
 		}
 		protobuf.setKeys(protoKeyList);
-		
+
 		return protobuf.build();
 	}
 	/**
