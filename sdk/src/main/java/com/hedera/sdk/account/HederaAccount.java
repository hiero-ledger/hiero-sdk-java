package com.hedera.sdk.account;

import java.io.Serializable;
import java.security.InvalidParameterException;
import java.util.ArrayList;
import java.util.List;

import org.slf4j.Logger;
import org.slf4j.LoggerFactory;

import com.google.protobuf.ByteString;
import com.hedera.sdk.common.HederaAccountID;
import com.hedera.sdk.common.HederaDuration;
import com.hedera.sdk.common.HederaKeyPair;
import com.hedera.sdk.common.HederaRealmID;
import com.hedera.sdk.common.HederaTransactionRecord;
import com.hedera.sdk.common.Utilities;
import com.hedera.sdk.common.HederaShardID;
import com.hedera.sdk.common.HederaSignatureList;
import com.hedera.sdk.common.HederaTimeStamp;
import com.hedera.sdk.common.HederaTransactionID;
import com.hedera.sdk.node.HederaNode;
import com.hedera.sdk.common.HederaTransactionAndQueryDefaults;
import com.hedera.sdk.common.HederaKeyPair.KeyType;
import com.hedera.sdk.query.HederaQuery;
import com.hedera.sdk.query.HederaQueryHeader;
import com.hedera.sdk.query.HederaQuery.QueryType;
import com.hedera.sdk.query.HederaQueryHeader.QueryResponseType;
import com.hedera.sdk.transaction.HederaTransaction;
import com.hedera.sdk.transaction.HederaTransactionBody;
import com.hedera.sdk.transaction.HederaTransactionResult;
import com.hedera.sdk.transaction.HederaTransactionBody.TransactionType;
import com.hederahashgraph.api.proto.java.CryptoAddClaimTransactionBody;
import com.hederahashgraph.api.proto.java.CryptoCreateTransactionBody;
import com.hederahashgraph.api.proto.java.CryptoDeleteClaimTransactionBody;
import com.hederahashgraph.api.proto.java.CryptoDeleteTransactionBody;
import com.hederahashgraph.api.proto.java.CryptoGetAccountBalanceQuery;
import com.hederahashgraph.api.proto.java.CryptoGetAccountBalanceResponse;
import com.hederahashgraph.api.proto.java.CryptoGetAccountRecordsQuery;
import com.hederahashgraph.api.proto.java.CryptoGetAccountRecordsResponse;
import com.hederahashgraph.api.proto.java.CryptoGetInfoQuery;
import com.hederahashgraph.api.proto.java.CryptoGetInfoResponse;
import com.hederahashgraph.api.proto.java.CryptoTransferTransactionBody;
import com.hederahashgraph.api.proto.java.CryptoUpdateTransactionBody;
import com.hederahashgraph.api.proto.java.Response;
import com.hederahashgraph.api.proto.java.ResponseCodeEnum;
import com.hederahashgraph.api.proto.java.ResponseHeader;
import com.hederahashgraph.api.proto.java.TransactionBody;
import com.hederahashgraph.api.proto.java.TransferList;
/**
 * Class to manage a cryptocurrency account
 */
public class HederaAccount implements Serializable {
	final Logger logger = LoggerFactory.getLogger(HederaAccount.class);
	private static final long serialVersionUID = 1;
	private HederaNode node = null;
	// keys for signatures
	private List<HederaKeyPair> keyPairs = new ArrayList<HederaKeyPair>();
	private List<HederaTransactionRecord> records = null;
	private ResponseCodeEnum precheckResult = ResponseCodeEnum.UNKNOWN;
	private String solidityContractAccountID = "";
	private boolean deleted = false;
	private long proxyReceived = 0;
	private long cost = 0;
	private byte[] stateProof = new byte[0];
	private HederaProxyStakers stakers = new HederaProxyStakers();
	private long balance = 0;

	/**
	 * Default parameters for a transaction or query
	 */
	public HederaTransactionAndQueryDefaults txQueryDefaults = new HederaTransactionAndQueryDefaults();
	/**
	 * The shard number for the account
	 */
	public long shardNum = 0;
	/**
	 * The realm number for the account
	 */
	public long realmNum = 0;
	/**
	 * The account number for the account
	 */
	public long accountNum = 0;
	/**
	 * The {@link HederaTransactionID} for a transaction in relation to this account
	 */
	public HederaTransactionID hederaTransactionID;
	/**
	 * The new realm administration key {@link HederaKeyPair} for the account
	 * note: if a newRealmAdminKeySig is specified, this will be ignored
	 */
	public HederaKeyPair newRealmAdminKey = null;
	/**
	 * The {@link HederaKeyPair} for the account
	 * the key that must sign each transfer out of the account. If receiverSigRequired is true, then it must also sign any transfer into the account.
	 */
	public HederaKeyPair accountKey = null;
	/**
	 * The new {@link HederaKeyPair} for the account
	 * the key that must sign each transfer out of the account. If receiverSigRequired is true, then it must also sign any transfer into the account.
	 */
	public HederaKeyPair newAccountKey = null;
	/**
	 * The initial balance when creating a new account
	 */
	public long initialBalance = 0;
	/**
	 * the balance of the account
	 * @return {@link Long}
	 */
	public long balance() {
		return this.balance;
	}
	/**
	 * the {@link HederaAccountID} to proxy tokens to
	 * If proxyAccountID is null, or is an invalid account, or is an account that isn't a node, then this account is
	 * automatically proxy staked to a node chosen by the network, but without earning payments.
	 * If the proxyAccountID account refuses to accept proxy staking at the given fraction,
	 * or if it is not currently running a node, then it will behave as if both proxyAccountID and proxyFraction were null.
	 */
	public HederaAccountID proxyAccountID = new HederaAccountID(0, 0, 0);
	/**
	 * payments earned from proxy staking are shared between the node and this account, with proxyFraction / 10000 going to this account
	 */
	public int proxyFraction = 0;
	/**
	 * when another account tries to proxy stake to this account, accept it only if the proxyFraction from that other account is at most maxReceiveProxyFraction
	 */
	public int maxReceiveProxyFraction = 0;
	/**
	 * create an account record for any transaction withdrawing more than this many tinybars
	 */
	public long sendRecordThreshold = Long.MAX_VALUE;
	/**
	 * create an account record for any transaction depositing more than this many tinybars
	 */
	public long receiveRecordThreshold = Long.MAX_VALUE;
	/**
	 * if true, this account's key must sign any transaction depositing into this account (in addition to all withdrawals).
	 * This field is immutable; it cannot be changed by a CryptoUpdate transaction.
	 */
	public boolean receiverSigRequired = false;
	/**
	 * the account is charged to extend its expiration date every this many seconds. If it doesn't have enough,
	 * it extends as long as possible. If it is empty when it expires, then it is deleted.
	 * Defaults to 60 * 60 * 24 * 30 = 30 days (60s * 60m * 24h * 30d)
	 */
	public HederaDuration autoRenewPeriod = new HederaDuration(60 * 60 * 24 * 30, 0); // 30 days
	/**
	 * the list of claims attached to this account as a result of a query
	 */
	public List<HederaClaim> claims = new ArrayList<HederaClaim>();
	/**
	 * The expiration time of the account as a result of a query
	 */
	public HederaTimeStamp expirationTime = null;
	/**
	 * sets the node to communicate with
	 * @param node the node to communicate with
	 */
	public void setNode (HederaNode node) {
		this.node = node;
	}
	/**
	 * returns the account id in solidity format for use in smart contracts
	 * @return String
	 */
	public String getSolidityContractAccountID() {
		return this.solidityContractAccountID;
	}
	/**
	 * true if the account has been deleted
	 * set as a result of a query
	 * @return boolean
	 */
	public boolean getDeleted() {
		return this.deleted;
	}
	/**
	 * total number of tinybars proxy staked to this account populated as a result of a query
	 * @return long
	 */
	public long getProxyReceived() {
		return this.proxyReceived;
	}
	/**
	 * get the {@link HederaProxyStakers} related to this account
	 * @return {@link HederaProxyStakers}
	 */
	public HederaProxyStakers getProxyStakers() {
		return stakers;
	}
	/**
	 * Sets the hederaAccountID values (shard, realm, accountNum)
	 * from a HederaAccountID
	 * @param accountID (The HederaAccountID from which to set the properties)
	 */
	public void setHederaAccountID(HederaAccountID accountID) {
		this.shardNum = accountID.shardNum;
		this.realmNum = accountID.realmNum;
		this.accountNum = accountID.accountNum;
	}
	/**
	 * Gets the shard, realm and accountNum of this account in the form
	 * of a HederaAccountID
	 * @return {@link HederaAccountID}
	 */
	public HederaAccountID getHederaAccountID() {
		return new HederaAccountID(this.shardNum,  this.realmNum,  this.accountNum);
	}
	/**
	 * Default constructor
	 */
	public HederaAccount() {
	}
	/**
	 * Constructor from shard, realm and account number
	 * @param shardNum the shard number for the account
	 * @param realmNum the realm number for the account
	 * @param accountNum the account number for the account
	 */
	public HederaAccount(long shardNum, long realmNum, long accountNum) {
		this.shardNum = shardNum;
		this.realmNum = realmNum;
		this.accountNum = accountNum;
	}
	/**
	 * Constructor from a {@link HederaTransactionID} protobuf object
	 * @param transactionID the transactionID to construct the object from
	 */
	public HederaAccount(HederaTransactionID transactionID) {
		this.hederaTransactionID = transactionID;
		this.shardNum = transactionID.accountID.shardNum;
		this.realmNum = transactionID.accountID.realmNum;
		this.accountNum = transactionID.accountID.accountNum;
	}
	/**
	 * gets the {@link ResponseCodeEnum} as a result of a transaction
	 * @return {@link ResponseCodeEnum}
	 */
	public ResponseCodeEnum getPrecheckResult() {
		return this.precheckResult;
	}
	/**
	 * Returns the cost of a query after it's been requested
	 * @return long
	 */
	public long getCost() {
		return this.cost;
	}
	/**
	 * Returns the state proof obtained from a query
	 * @return byte[]
	 */
	public byte[] getStateProof() {
		return this.stateProof;
	}
	/**
	 * This method returns the body of a transaction to create an account so that it can be signed
	 * @param transactionID the {@link HederaTransactionID} for the transaction
	 * @param nodeAccount the {@link HederaAccountID} of the account of the node to which the transaction is submitted
	 * @param transactionFee the fee paid by the client to run the transaction
	 * @param transactionValidDuration the duration of the transaction's validity as {@link HederaDuration}
	 * @param generateRecord boolean to indicate if a record should be generated as a result of this transaction
	 * @param memo String memo to include in the transaction
	 * @return {@link TransactionBody}
	 */
	public TransactionBody bodyToSignForCreate(HederaTransactionID transactionID, HederaAccountID nodeAccount,
			long transactionFee, HederaDuration transactionValidDuration, boolean generateRecord,
			String memo) {

		HederaTransactionBody transactionBody = new HederaTransactionBody(
				TransactionType.CRYPTOCREATEACCOUNT
				, transactionID
				, nodeAccount
				, transactionFee
				, transactionValidDuration
				, generateRecord
				, memo
				, this.getCreateTransactionBody());

		return transactionBody.getProtobuf();
	}
	/**
	 * This method returns the body of a transaction to transfer cryptocurrency between accounts so that it can be signed
	 * @param transactionID the {@link HederaTransactionID} for the transaction
	 * @param nodeAccount the {@link HederaAccountID} of the account of the node to which the transaction is submitted
	 * @param transactionFee the fee paid by the client to run the transaction
	 * @param transactionValidDuration the duration of the transaction's validity as {@link HederaDuration}
	 * @param generateRecord boolean to indicate if a record should be generated as a result of this transaction
	 * @param memo String memo to include in the transaction
	 * @param accountAmounts hte list of accounts and amounts to transfer
	 * @return {@link TransactionBody}
	 */
	public TransactionBody bodyToSignForTransfer(HederaTransactionID transactionID, HederaAccountID nodeAccount,
			long transactionFee, HederaDuration transactionValidDuration, boolean generateRecord,
			String memo, ArrayList<HederaAccountAmount> accountAmounts) {

		HederaTransactionBody transactionBody = new HederaTransactionBody(
				TransactionType.CRYPTOTRANSFER
				, transactionID
				, nodeAccount
				, transactionFee
				, transactionValidDuration
				, generateRecord
				, memo
				, this.getTransferTransactionBody(accountAmounts));

		return transactionBody.getProtobuf();
	}
	/**
	 * This method returns the body of a transaction to delete an account so it can be signed
	 * @param transactionID the {@link HederaTransactionID} for the transaction
	 * @param nodeAccount the {@link HederaAccountID} of the account of the node to which the transaction is submitted
	 * @param transactionFee the fee paid by the client to run the transaction
	 * @param transactionValidDuration the duration of the transaction's validity as {@link HederaDuration}
	 * @param generateRecord boolean to indicate if a record should be generated as a result of this transaction
	 * @param memo String memo to include in the transaction
	 * @param transferAccountID the {@link HederaAccountID} to transfer remaining funds to
	 * @return {@link TransactionBody}
	 */
	public TransactionBody bodyToSignForDelete(HederaTransactionID transactionID, HederaAccountID nodeAccount,
			long transactionFee, HederaDuration transactionValidDuration, boolean generateRecord,
			String memo, HederaAccountID transferAccountID) {

		HederaTransactionBody transactionBody = new HederaTransactionBody(
				TransactionType.CRYPTODELETE
				, transactionID
				, nodeAccount
				, transactionFee
				, transactionValidDuration
				, generateRecord
				, memo
				, this.getDeleteTransactionBody(transferAccountID));

		return transactionBody.getProtobuf();
	}
	/**
	 * This method returns the body of a transaction to update an account so it can be signed
	 * @param transactionID the {@link HederaTransactionID} for the transaction
	 * @param nodeAccount the {@link HederaAccountID} of the account of the node to which the transaction is submitted
	 * @param transactionFee the fee paid by the client to run the transaction
	 * @param transactionValidDuration the duration of the transaction's validity as {@link HederaDuration}
	 * @param generateRecord boolean to indicate if a record should be generated as a result of this transaction
	 * @param memo String memo to include in the transaction
	 * @return {@link TransactionBody}
	 */
	public TransactionBody bodyToSignForUpdate(HederaTransactionID transactionID, HederaAccountID nodeAccount,
			long transactionFee, HederaDuration transactionValidDuration, boolean generateRecord,
			String memo) {

		HederaTransactionBody transactionBody = new HederaTransactionBody(
				TransactionType.CRYPTOUPDATEACCOUNT
				, transactionID
				, nodeAccount
				, transactionFee
				, transactionValidDuration
				, generateRecord
				, memo
				, this.getUpdateTransactionBody());

		return transactionBody.getProtobuf();
	}
	/**
	 * This method returns the body of a transaction to add a claim to an account so it can be signed
	 * @param transactionID the {@link HederaTransactionID} for the transaction
	 * @param nodeAccount the {@link HederaAccountID} of the account of the node to which the transaction is submitted
	 * @param transactionFee the fee paid by the client to run the transaction
	 * @param transactionValidDuration the duration of the transaction's validity as {@link HederaDuration}
	 * @param generateRecord boolean to indicate if a record should be generated as a result of this transaction
	 * @param memo String memo to include in the transaction
	 * @param claim the {@link HederaClaim} to add
	 * @return {@link TransactionBody}
	 */
	public TransactionBody bodyToSignForAddClaim(HederaTransactionID transactionID, HederaAccountID nodeAccount,
			long transactionFee, HederaDuration transactionValidDuration, boolean generateRecord,
			String memo, HederaClaim claim) {

		HederaTransactionBody transactionBody = new HederaTransactionBody(
				TransactionType.CRYPTOADDCLAIM
				, transactionID
				, nodeAccount
				, transactionFee
				, transactionValidDuration
				, generateRecord
				, memo
				, this.getAddClaimTransactionBody(claim));

		return transactionBody.getProtobuf();
	}
	/**
	 * This method returns the body of a transaction to delete a claim to an account so it can be signed
	 * @param transactionID the {@link HederaTransactionID} for the transaction
	 * @param nodeAccount the {@link HederaAccountID} of the account of the node to which the transaction is submitted
	 * @param transactionFee the fee paid by the client to run the transaction
	 * @param transactionValidDuration the duration of the transaction's validity as {@link HederaDuration}
	 * @param generateRecord boolean to indicate if a record should be generated as a result of this transaction
	 * @param memo String memo to include in the transaction
	 * @param claim the {@link HederaClaim} to delete
	 * @return {@link TransactionBody}
	 */
	public TransactionBody bodyToSignForDeleteClaim(HederaTransactionID transactionID, HederaAccountID nodeAccount,
			long transactionFee, HederaDuration transactionValidDuration, boolean generateRecord,
			String memo, HederaClaim claim) {

		HederaTransactionBody transactionBody = new HederaTransactionBody(
				TransactionType.CRYPTODELETECLAIM
				, transactionID
				, nodeAccount
				, transactionFee
				, transactionValidDuration
				, generateRecord
				, memo
				, this.getDeleteClaimTransactionBody(claim));

		return transactionBody.getProtobuf();
	}
	/**
	 * This method runs a transaction to create an account
	 * @param transactionID the {@link HederaTransactionID} for the transaction
	 * @param nodeAccount the {@link HederaAccountID} of the account of the node to which the transaction is submitted
	 * @param transactionFee the fee paid by the client to run the transaction
	 * @param transactionValidDuration the duration of the transaction's validity as {@link HederaDuration}
	 * @param generateRecord boolean to indicate if a record should be generated as a result of this transaction
	 * @param memo String memo to include in the transaction
	 * @param sigsForTransaction The signatures for the transaction as a {@link HederaSignatureList}
	 * @return {@link HederaTransactionResult}
	 * @throws InterruptedException in the event that communication to the node resulted in an error
	 */
	public HederaTransactionResult create(HederaTransactionID transactionID, HederaAccountID nodeAccount
			, long transactionFee, HederaDuration transactionValidDuration, boolean generateRecord
			, String memo, HederaSignatureList sigsForTransaction) throws InterruptedException {

		// build the body
		HederaTransaction transaction = new HederaTransaction();
		transaction.body = new HederaTransactionBody(
				TransactionType.CRYPTOCREATEACCOUNT
				, transactionID
				, nodeAccount
				, transactionFee
				, transactionValidDuration
				, generateRecord
				, memo
				, this.getCreateTransactionBody());
		// add the signatures
		transaction.keySignatureList = sigsForTransaction;

		// issue the transaction
		Utilities.throwIfNull("Node", this.node);
		HederaTransactionResult hederaTransactionResult = this.node.accountCreate(transaction);
		hederaTransactionResult.hederaTransactionID = transactionID;
		// return
		return hederaTransactionResult;
	}
	/**
	 * This method runs a transaction to transfer cryptocurrency between accounts
	 * @param transactionID the {@link HederaTransactionID} for the transaction
	 * @param nodeAccount the {@link HederaAccountID} of the account of the node to which the transaction is submitted
	 * @param transactionFee the fee paid by the client to run the transaction
	 * @param transactionValidDuration the duration of the transaction's validity as {@link HederaDuration}
	 * @param generateRecord boolean to indicate if a record should be generated as a result of this transaction
	 * @param memo String memo to include in the transaction
	 * @param sigsForTransaction The signatures for the transaction as a {@link HederaSignatureList}
	 * @param accountAmounts the accounts and amounts to transfer currency to and from
	 * @return {@link HederaTransactionResult}
	 * @throws InterruptedException in the event that communication to the node resulted in an error
	 */
	public HederaTransactionResult transfer(HederaTransactionID transactionID, HederaAccountID nodeAccount
			, long transactionFee, HederaDuration transactionValidDuration, boolean generateRecord
			, String memo, HederaSignatureList sigsForTransaction, ArrayList<HederaAccountAmount> accountAmounts) throws InterruptedException {

		// build the body
		HederaTransaction transaction = new HederaTransaction();
		transaction.body = new HederaTransactionBody(
				TransactionType.CRYPTOTRANSFER
				, transactionID
				, nodeAccount
				, transactionFee
				, transactionValidDuration
				, generateRecord
				, memo
				, this.getTransferTransactionBody(accountAmounts));
		// add the signatures
		transaction.keySignatureList = sigsForTransaction;

		// issue the transaction
		Utilities.throwIfNull("Node", this.node);
		HederaTransactionResult hederaTransactionResult = this.node.accountTransfer(transaction);
		hederaTransactionResult.hederaTransactionID = transactionID;
		// return
		return hederaTransactionResult;
	}

	/**
	 * This method runs a transaction to update an account
	 * @param transactionID the {@link HederaTransactionID} for the transaction
	 * @param nodeAccount the {@link HederaAccountID} of the account of the node to which the transaction is submitted
	 * @param transactionFee the fee paid by the client to run the transaction
	 * @param transactionValidDuration the duration of the transaction's validity as {@link HederaDuration}
	 * @param generateRecord boolean to indicate if a record should be generated as a result of this transaction
	 * @param memo String memo to include in the transaction
	 * @param sigsForTransaction The signatures for the transaction as a {@link HederaSignatureList}
	 * @return {@link HederaTransactionResult}
	 * @throws InterruptedException in the event that communication to the node resulted in an error
	 */
	public HederaTransactionResult update(HederaTransactionID transactionID, HederaAccountID nodeAccount
			, long transactionFee, HederaDuration transactionValidDuration, boolean generateRecord
			, String memo, HederaSignatureList sigsForTransaction) throws InterruptedException {

		// build the body
		HederaTransaction transaction = new HederaTransaction();
		transaction.body = new HederaTransactionBody(
				TransactionType.CRYPTOUPDATEACCOUNT
				, transactionID
				, nodeAccount
				, transactionFee
				, transactionValidDuration
				, generateRecord
				, memo
				, this.getUpdateTransactionBody());
		// add the signatures
		transaction.keySignatureList = sigsForTransaction;

		// issue the transaction
		Utilities.throwIfNull("Node", this.node);
		HederaTransactionResult hederaTransactionResult = this.node.accountUpdate(transaction);
		hederaTransactionResult.hederaTransactionID = transactionID;

		// return
		return hederaTransactionResult;
	}
	/**
	 * This method runs a transaction to add a claim to an account
	 * @param transactionID the {@link HederaTransactionID} for the transaction
	 * @param nodeAccount the {@link HederaAccountID} of the account of the node to which the transaction is submitted
	 * @param transactionFee the fee paid by the client to run the transaction
	 * @param transactionValidDuration the duration of the transaction's validity as {@link HederaDuration}
	 * @param generateRecord boolean to indicate if a record should be generated as a result of this transaction
	 * @param memo String memo to include in the transaction
	 * @param sigsForTransaction The signatures for the transaction as a {@link HederaSignatureList}
	 * @param claim the {@link HederaClaim} to add to the account
	 * @return {@link HederaTransactionResult}
	 * @throws InterruptedException in the event that communication to the node resulted in an error
	 */
	public HederaTransactionResult addClaim(HederaTransactionID transactionID, HederaAccountID nodeAccount
			, long transactionFee, HederaDuration transactionValidDuration, boolean generateRecord
			, String memo, HederaSignatureList sigsForTransaction, HederaClaim claim) throws InterruptedException {

		// build the body
		HederaTransaction transaction = new HederaTransaction();
		transaction.body = new HederaTransactionBody(
				TransactionType.CRYPTOADDCLAIM
				, transactionID
				, nodeAccount
				, transactionFee
				, transactionValidDuration
				, generateRecord
				, memo
				, this.getAddClaimTransactionBody(claim));
		// add the signatures
		transaction.signatureList = sigsForTransaction;

		// issue the transaction
		Utilities.throwIfNull("Node", this.node);
		HederaTransactionResult hederaTransactionResult = this.node.addClaim(transaction);
		hederaTransactionResult.hederaTransactionID = transactionID;

		// return
		return hederaTransactionResult;
	}

	/**
	 * Runs a query to get the account balance of the given account
	 * If successful, the method populates the balance property of the account, cost and state proof if requested
	 * @param payment a {@link HederaTransaction} message to indicate how this query will be paid for, this can be null for Cost queries
	 * @param responseType the type of response requested from the query
	 * @return {@link Boolean} indicating success or failure of the query
	 * @throws InterruptedException should an exception occur during communication with the node
	 */
	public boolean getBalance(HederaTransaction payment, HederaQueryHeader.QueryResponseType responseType) throws InterruptedException {
		boolean result = true;

		// build the query
	   	// Header
		HederaQueryHeader queryHeader = new HederaQueryHeader();
		if (payment != null) {
			queryHeader.payment = payment;
			queryHeader.responseType = responseType;
		}

		// get contents query
		CryptoGetAccountBalanceQuery.Builder queryBalance = CryptoGetAccountBalanceQuery.newBuilder();

		queryBalance.setAccountID(this.getHederaAccountID().getProtobuf());
		queryBalance.setHeader(queryHeader.getProtobuf());

		// the query itself
		HederaQuery query = new HederaQuery();
		query.queryType = QueryType.CRYPTOGETACCOUNTBALANCE;
		query.queryData = queryBalance.build();

		// query now set, send to network
		Utilities.throwIfNull("Node", this.node);
		Response response = this.node.getAccountBalance(query);

		if (response == null) {
			Utilities.printResponseFailure("HederaAccount.getBalance");
			return false;
		}

		CryptoGetAccountBalanceResponse.Builder queryResponse = response.getCryptogetAccountBalance().toBuilder();

		// check response header first
		ResponseHeader.Builder responseHeader = queryResponse.getHeaderBuilder();

		this.precheckResult = responseHeader.getNodeTransactionPrecheckCode();

		if (this.precheckResult == ResponseCodeEnum.OK) {
			this.balance = queryResponse.getBalance();
			this.cost = responseHeader.getCost();
			this.stateProof = responseHeader.getStateProof().toByteArray();
		} else {
			result = false;
		}

	   	return result;
	}
	/**
	 * Gets the balance of the account, requesting only an answer
	 * If successful, the method populates the balance property of the account and cost
	 * @param payment the {@link HederaTransaction} payload containing payment information for the query
	 * @return {@link Boolean} indicating if query was successful or not
	 * @throws InterruptedException should a communication error occur with the node
	 */
	public boolean getBalanceAnswerOnly(HederaTransaction payment) throws InterruptedException {
	   	return getBalance(payment, QueryResponseType.ANSWER_ONLY);
	}
	/**
	 * Gets the balance of the account, requesting only an answer
	 * If successful, the method populates the balance property of the account, cost and stateproof
	 * @param payment the {@link HederaTransaction} payload containing payment information for the query
	 * @return {@link Boolean} indicating if query was successful or not
	 * @throws InterruptedException should a communication error occur with the node
	 */
	public boolean getBalanceStateProof(HederaTransaction payment) throws InterruptedException {
		return getBalance(payment, HederaQueryHeader.QueryResponseType.ANSWER_STATE_PROOF);
	}
	/**
	 * Gets the cost of enquiring for balance of the account, requesting only an answer
	 * If successful, the method populates the cost property
	 * @return {@link Boolean} indicating if query was successful or not
	 * @throws InterruptedException should a communication error occur with the node
	 */
	public boolean getBalanceCostAnswer() throws InterruptedException {
		return getBalance(null, HederaQueryHeader.QueryResponseType.COST_ANSWER);
	}
	/**
	 * Gets the cost of enquiring for balance of the account, requesting a state proof
	 * If successful, the method populates the cost property
	 * @return {@link Boolean} indicating if query was successful or not
	 * @throws InterruptedException should a communication error occur with the node
	 */
	public boolean getBalanceAnswerStateProof() throws InterruptedException {
		return getBalance(null, HederaQueryHeader.QueryResponseType.COST_ANSWER_STATE_PROOF);
	}

	/**
	 * Runs a query to get records attached to an account
	 * If successful, the method sets the records property, cost and state proof if requested
	 * @param payment a {@link HederaTransaction} message to indicate how this query will be paid for, this can be null for Cost queries
	 * @param responseType the type of response requested from the query
	 * @return {@link Boolean} indicating success or failure of the query
	 * @throws InterruptedException should an exception occur during communication with the node
	 */
	public boolean getRecords(HederaTransaction payment, HederaQueryHeader.QueryResponseType responseType) throws InterruptedException {
		return getRecords(payment, responseType, this.getHederaAccountID());
	}
	/**
	 * Runs a query to get records attached to an account
	 * If successful, the method sets the records property, cost and state proof if requested
	 * @param payment a {@link HederaTransaction} message to indicate how this query will be paid for, this can be null for Cost queries
	 * @param responseType the type of response requested from the query
	 * @param accountID accountID of the account records being queried
	 * @return {@link Boolean} indicating success or failure of the query
	 * @throws InterruptedException should an exception occur during communication with the node
	 */
	public boolean getRecords(HederaTransaction payment, HederaQueryHeader.QueryResponseType responseType, HederaAccountID accountID) throws InterruptedException {
		boolean result = true;

		// build the query
	   	// Header
		HederaQueryHeader queryHeader = new HederaQueryHeader();
		if (payment != null) {
			queryHeader.payment = payment;
			queryHeader.responseType = responseType;
		}

		// get contents query
		CryptoGetAccountRecordsQuery.Builder queryRecords = CryptoGetAccountRecordsQuery.newBuilder();

		queryRecords.setAccountID(accountID.getProtobuf());
		queryRecords.setHeader(queryHeader.getProtobuf());

		// the query itself
		HederaQuery query = new HederaQuery();
		query.queryType = QueryType.CRYPTOGETACCOUNTRECORDS;
		query.queryData = queryRecords.build();

		// query now set, send to network
		Utilities.throwIfNull("Node", this.node);
		Response response = this.node.getAccountRecords(query);
		if (response == null) {
			Utilities.printResponseFailure("HederaAccount.getRecords");
			return false;
		}
		CryptoGetAccountRecordsResponse.Builder queryResponse = response.getCryptoGetAccountRecords().toBuilder();

		// check response header first
		ResponseHeader.Builder responseHeader = queryResponse.getHeaderBuilder();

		this.precheckResult = responseHeader.getNodeTransactionPrecheckCode();

		if (this.precheckResult == ResponseCodeEnum.OK) {
			this.records = new ArrayList<HederaTransactionRecord>();

			for (int i=0; i < queryResponse.getRecordsCount(); i++) {
				HederaTransactionRecord record = new HederaTransactionRecord(queryResponse.getRecords(i));
				this.records.add(record);
			}

			this.cost = responseHeader.getCost();
			this.stateProof = responseHeader.getStateProof().toByteArray();
		} else {
			this.records = null;
			result = false;
		}

	   	return result;
	}
	/**
	 * Runs a query to get records attached to an account without a state proof
	 * If successful, the method sets the records property and cost
	 * @param payment a {@link HederaTransaction} message to indicate how this query will be paid for, this can be null for Cost queries
	 * @return {@link Boolean} indicating success or failure of the query
	 * @throws InterruptedException should an exception occur during communication with the node
	 */
	public boolean getRecordsAnswerOnly(HederaTransaction payment) throws InterruptedException {
	   	return getRecords(payment, QueryResponseType.ANSWER_ONLY);
	}
	/**
	 * Runs a query to get records attached to an account with a state proof
	 * If successful, the method sets the records property, cost and state proof
	 * @param payment a {@link HederaTransaction} message to indicate how this query will be paid for, this can be null for Cost queries
	 * @return {@link Boolean} indicating success or failure of the query
	 * @throws InterruptedException should an exception occur during communication with the node
	 */
	public boolean getRecordsStateProof(HederaTransaction payment) throws InterruptedException {
		return getRecords(payment, HederaQueryHeader.QueryResponseType.ANSWER_STATE_PROOF);
	}
	/**
	 * Runs a query to find out the cost of getting records attached to an account without a state proof
	 * If successful, the method sets the cost
	 * @return {@link Boolean} indicating success or failure of the query
	 * @throws InterruptedException should an exception occur during communication with the node
	 */
	public boolean getRecordsCostAnswer() throws InterruptedException {
		return getRecords(null, HederaQueryHeader.QueryResponseType.COST_ANSWER);
	}
	/**
	 * Runs a query to find out the cost of getting records attached to an account with a state proof
	 * If successful, the method sets the cost
	 * @return {@link Boolean} indicating success or failure of the query
	 * @throws InterruptedException should an exception occur during communication with the node
	 */
	public boolean getRecordsAnswerStateProof() throws InterruptedException {
		return getRecords(null, HederaQueryHeader.QueryResponseType.COST_ANSWER_STATE_PROOF);
	}
	/**
	 * Runs a query to get information for a given account
	 * If successful, the method populates the properties this object depending on the type of answer requested
	 * @param payment a {@link HederaTransaction} message to indicate how this query will be paid for, this can be null for Cost queries
	 * @param responseType the type of response requested from the query
	 * @return {@link Boolean} indicating success or failure of the query
	 * @throws InterruptedException should an exception occur during communication with the node
	 */
	public boolean getInfo(HederaTransaction payment, HederaQueryHeader.QueryResponseType responseType) throws InterruptedException {
		boolean result = true;

		// build the query
	   	// Header
		HederaQueryHeader queryHeader = new HederaQueryHeader();
		if (payment != null) {
			queryHeader.payment = payment;
			queryHeader.responseType = responseType;
		}

		// get info query
		CryptoGetInfoQuery.Builder accountGetInfoQuery = CryptoGetInfoQuery.newBuilder();
		accountGetInfoQuery.setAccountID(this.getHederaAccountID().getProtobuf());
		accountGetInfoQuery.setHeader(queryHeader.getProtobuf());

		// the query itself
		HederaQuery query = new HederaQuery();
		query.queryType = QueryType.CRYPTOGETINFO;
		query.queryData = accountGetInfoQuery.build();

		// query now set, send to network
		Utilities.throwIfNull("Node", this.node);
		Response response = this.node.getAccountInfo(query);

		if (response == null) {
			Utilities.printResponseFailure("HederaAccount.getInfo");
			return false;
		}

		CryptoGetInfoResponse.Builder accountGetInfoResponse = response.getCryptoGetInfo().toBuilder();

		// check response header first
		ResponseHeader.Builder responseHeader = accountGetInfoResponse.getHeaderBuilder();

		this.precheckResult = responseHeader.getNodeTransactionPrecheckCode();

		if (this.precheckResult == ResponseCodeEnum.OK) {

			this.solidityContractAccountID = accountGetInfoResponse.getAccountInfo().getContractAccountID();
			this.deleted = accountGetInfoResponse.getAccountInfo().getDeleted();
			this.proxyAccountID = new HederaAccountID(accountGetInfoResponse.getAccountInfo().getProxyAccountID());
			this.proxyFraction = accountGetInfoResponse.getAccountInfo().getProxyFraction();
			this.proxyReceived = accountGetInfoResponse.getAccountInfo().getProxyReceived();
			this.accountKey = new HederaKeyPair(accountGetInfoResponse.getAccountInfo().getKey());
			this.balance = accountGetInfoResponse.getAccountInfo().getBalance();
			this.receiveRecordThreshold = accountGetInfoResponse.getAccountInfo().getGenerateReceiveRecordThreshold();
			this.sendRecordThreshold = accountGetInfoResponse.getAccountInfo().getGenerateSendRecordThreshold();
			this.receiverSigRequired = accountGetInfoResponse.getAccountInfo().getReceiverSigRequired();
			this.expirationTime = new HederaTimeStamp(accountGetInfoResponse.getAccountInfo().getExpirationTime());
			this.autoRenewPeriod = new HederaDuration(accountGetInfoResponse.getAccountInfo().getAutoRenewPeriod());

			this.claims.clear();
			for (int i=0; i < accountGetInfoResponse.getAccountInfo().getClaimsCount(); i++) {
				HederaClaim claim = new HederaClaim(accountGetInfoResponse.getAccountInfo().getClaims(i));
				this.claims.add(claim);
			}

			this.cost = responseHeader.getCost();
			this.stateProof = responseHeader.getStateProof().toByteArray();

		} else {
			result = false;
		}

	   	return result;
	}
	/**
	 * Runs a query to get information for a given account, requesting only an answer
	 * If successful, the method populates the properties this object
	 * @param payment the {@link HederaTransaction} payload containing payment information for the query
	 * @return {@link Boolean} indicating if query was successful or not
	 * @throws InterruptedException should a communication error occur with the node
	 */
	public boolean getInfoAnswerOnly(HederaTransaction payment) throws InterruptedException {
	   	return getInfo(payment, QueryResponseType.ANSWER_ONLY);
	}
	/**
	 * Runs a query to get information for a given account, requesting a stateproof
	 * If successful, the method populates the properties this object including a state proof
	 * @param payment the {@link HederaTransaction} payload containing payment information for the query
	 * @return {@link Boolean} indicating if query was successful or not
	 * @throws InterruptedException should a communication error occur with the node
	 */
	public boolean getInfoStateProof(HederaTransaction payment) throws InterruptedException {
		return getInfo(payment, HederaQueryHeader.QueryResponseType.ANSWER_STATE_PROOF);
	}
	/**
	 * Runs a query to get the cost of getting information for a given account without a state proof
	 * If successful, the method populates the cost property of this object
	 * @return {@link Boolean} indicating if query was successful or not
	 * @throws InterruptedException should a communication error occur with the node
	 */
	public boolean getInfoCostAnswer() throws InterruptedException {
		return getInfo(null, HederaQueryHeader.QueryResponseType.COST_ANSWER);
	}
	/**
	 * Runs a query to get the cost of getting information for a given account with a state proof
	 * If successful, the method populates the cost property of this object
	 * @return {@link Boolean} indicating if query was successful or not
	 * @throws InterruptedException should a communication error occur with the node
	 */
	public boolean getInfoCostAnswerStateProof() throws InterruptedException {
		return getInfo(null, HederaQueryHeader.QueryResponseType.COST_ANSWER_STATE_PROOF);
	}
	/**
	 * This method returns the {@link CryptoCreateTransactionBody} body for a transaction to create an account
	 * @return {@link CryptoCreateTransactionBody}
	 */
	public CryptoCreateTransactionBody getCreateTransactionBody() {

	   	CryptoCreateTransactionBody.Builder transactionBody = CryptoCreateTransactionBody.newBuilder();
	   	transactionBody.setAutoRenewPeriod(this.autoRenewPeriod.getProtobuf());
	   	transactionBody.setInitialBalance(this.initialBalance);
	   	transactionBody.setReceiverSigRequired(this.receiverSigRequired);
   		transactionBody.setMaxReceiveProxyFraction(this.maxReceiveProxyFraction);
   		transactionBody.setReceiveRecordThreshold(this.receiveRecordThreshold);
   		transactionBody.setSendRecordThreshold(this.sendRecordThreshold);

	   	if (this.accountKey != null) {
	   		transactionBody.setKey(this.accountKey.getProtobuf());
	   	}

	   	if (this.realmNum > 0) {
	   		transactionBody.setRealmID(new HederaRealmID(this.shardNum, this.realmNum).getProtobuf());
	   	} else if (this.realmNum == -1) {
		   	if (this.newRealmAdminKey != null) {
		   		transactionBody.setNewRealmAdminKey(newRealmAdminKey.getProtobuf());
		   	}
	   	}
	   	if (this.proxyAccountID != null) {
	   		transactionBody.setProxyAccountID(this.proxyAccountID.getProtobuf());
	   	}
	   	if (this.shardNum > 0) {
	   		transactionBody.setShardID(new HederaShardID(this.shardNum).getProtobuf());
	   	}

		return transactionBody.build();
	}

	/**
	 * This method returns the {CryptoTransferTransactionBody} body for a transaction to transfer funds between accounts
	 * @param accountAmounts the amounts to transfer between accounts
	 * @return {@link CryptoTransferTransactionBody}
	 */
	public CryptoTransferTransactionBody getTransferTransactionBody(ArrayList<HederaAccountAmount>accountAmounts) {

	   	CryptoTransferTransactionBody.Builder transactionBody = CryptoTransferTransactionBody.newBuilder();
	   	TransferList.Builder transferList = TransferList.newBuilder();
	   	for (HederaAccountAmount accountAmount: accountAmounts) {
	   		transferList.addAccountAmounts(accountAmount.getProtobuf());
	   	}

	   	transactionBody.setTransfers(transferList);

		return transactionBody.build();
	}
	/**
	 * This method returns the {CryptoUpdateTransactionBody} body for a transaction to update an account
	 * @return {@link CryptoUpdateTransactionBody}
	 */
	public CryptoUpdateTransactionBody getUpdateTransactionBody() {
		CryptoUpdateTransactionBody.Builder updateTransaction = CryptoUpdateTransactionBody.newBuilder();

		updateTransaction.setAccountIDToUpdate(this.getHederaAccountID().getProtobuf());
		if (this.autoRenewPeriod != null) {
			updateTransaction.setAutoRenewPeriod(this.autoRenewPeriod.getProtobuf());
		}
		if (this.expirationTime != null) {
			updateTransaction.setExpirationTime(this.expirationTime.getProtobuf());
		}
		if (this.newAccountKey != null) {
			updateTransaction.setKey(this.newAccountKey.getProtobuf());
		}
		if (this.proxyAccountID != null) {
			updateTransaction.setProxyAccountID(this.proxyAccountID.getProtobuf());
		}
		if (this.proxyFraction != 0) {
			updateTransaction.setProxyFraction(this.proxyFraction);
		}
		if (this.receiveRecordThreshold != 0) {
			updateTransaction.setReceiveRecordThreshold(this.receiveRecordThreshold);
		}
		if (this.sendRecordThreshold != 0) {
			updateTransaction.setSendRecordThreshold(this.sendRecordThreshold);
		}

		return updateTransaction.build();
	}
	/**
	 * This method returns the {CryptoDeleteTransactionBody} body for a transaction to delete an account
	 * @param transferAccountID The account to transfer remaining funds to
	 * @return {@link CryptoDeleteTransactionBody}
	 */
	public CryptoDeleteTransactionBody getDeleteTransactionBody(HederaAccountID transferAccountID) {
		// Generates the protobuf payload for this class
	   	CryptoDeleteTransactionBody.Builder transactionBody = CryptoDeleteTransactionBody.newBuilder();

	   	transactionBody.setDeleteAccountID(this.getHederaAccountID().getProtobuf());
	   	if (transferAccountID != null) {
	   		transactionBody.setTransferAccountID(transferAccountID.getProtobuf());
	   	}

		return transactionBody.build();
	}
	/**
	 * This method returns the {CryptoAddClaimTransactionBody} body for a transaction to add a claim to an account
	 * @param claim the claim to add
	 * @return {@link CryptoAddClaimTransactionBody}
	 */
	public CryptoAddClaimTransactionBody getAddClaimTransactionBody(HederaClaim claim) {
		CryptoAddClaimTransactionBody.Builder transaction = CryptoAddClaimTransactionBody.newBuilder();

		transaction.setAccountID(this.getHederaAccountID().getProtobuf());
		transaction.setClaim(claim.getProtobuf());

		return transaction.build();
	}
	/**
	 * This method returns the {CryptoDeleteClaimTransactionBody} body for a transaction to delete a claim from an account
	 * @param claim the claim to delete
	 * @return {@link CryptoDeleteClaimTransactionBody}
	 */
	public CryptoDeleteClaimTransactionBody getDeleteClaimTransactionBody(HederaClaim claim) {
	   	CryptoDeleteClaimTransactionBody.Builder transaction = CryptoDeleteClaimTransactionBody.newBuilder();

		transaction.setAccountIDToDeleteFrom(this.getHederaAccountID().getProtobuf());
		transaction.setHashToDelete(ByteString.copyFrom(claim.hash));

		return transaction.build();
	}
	/**
	 * Adds a {@link HederaKeyPair} to the list
	 * @param key the key to add
	 */
	public void addKey(HederaKeyPair key) {
		this.keyPairs.add(key);
	}
	/**
	 * Deletes a {@link HederaKeyPair} from the list
	 * @param key the key to remove
	 * @return boolean true if successful
	 */
	public boolean deleteKey(HederaKeyPair key) {
		return this.keyPairs.remove(key);
	}
	/**
	 * returns the list of {@link HederaKeyPair}
	 * @return List {@link HederaKeyPair}
	 */
	public List<HederaKeyPair> getKeys() {
		return this.keyPairs;
	}

	/**
	 * Creates an account in the simplest possible way
	 * @param shardNum the shard number for the new account
	 * @param realmNum the realm number for the new account
	 * @param publicKey the public key for the new account
	 * @param keyType the type of the account's public key
	 * @param initialBalance the initial balance for the new account
	 * @param defaults the defaults for the account creation (can be null)
	 * @return {@link HederaTransactionResult}
<<<<<<< HEAD
	 * @throws Exception
=======
	 * @throws Exception in the event of an error
>>>>>>> 0f0fab04
	 */
	public HederaTransactionResult create(long shardNum, long realmNum, String publicKey, KeyType keyType, long initialBalance, HederaAccountCreateDefaults defaults) throws Exception {
		// setup defaults if necessary
		if (defaults != null) {
			this.proxyAccountID = defaults.getProxyAccountID();
			this.proxyFraction = defaults.proxyFraction;
			this.maxReceiveProxyFraction = defaults.maxReceiveProxyFraction;
			this.sendRecordThreshold = defaults.sendRecordThreshold;
			this.receiveRecordThreshold = defaults.receiveRecordThreshold;
			this.receiverSigRequired = defaults.receiverSignatureRequired;
			this.autoRenewPeriod = new HederaDuration(defaults.autoRenewPeriodSeconds, defaults.autoRenewPeriodNanos);
			this.newRealmAdminKey = defaults.getNewRealmAdminPublicKey();
		}

		// initialise the result
		HederaTransactionResult transactionResult = new HederaTransactionResult();

		// required
		this.shardNum = shardNum;
		this.realmNum = realmNum;
		this.accountKey = new HederaKeyPair(KeyType.ED25519, publicKey, null);

		this.initialBalance = initialBalance;

		// validate inputs
		Utilities.throwIfNull("txQueryDefaults", this.txQueryDefaults);
		Utilities.throwIfNull("txQueryDefaults.node", this.txQueryDefaults.node);
		Utilities.throwIfAccountIDInvalid("txQueryDefaults.payingAccountID", this.txQueryDefaults.payingAccountID);
		Utilities.throwIfAccountIDInvalid("txQueryDefaults.node.AccountID", this.txQueryDefaults.node.getAccountID());

		// set transport
		this.node = this.txQueryDefaults.node;

		// create a transaction ID (starts now with accountID of the paying account id)
		this.hederaTransactionID = new HederaTransactionID(this.txQueryDefaults.payingAccountID);

		// get the body for the transaction so we can sign it
		TransactionBody createBody = this.bodyToSignForCreate(
				this.hederaTransactionID
				, this.node.getAccountID()
				, this.node.accountCreateTransactionFee
				, this.txQueryDefaults.transactionValidDuration
				, this.txQueryDefaults.generateRecord
				, this.txQueryDefaults.memo);

		HederaSignatureList sigsForTransaction = new HederaSignatureList();
		//paying signature
		sigsForTransaction.addSignature(this.txQueryDefaults.payingKeyPair.getSignature(createBody.toByteArray()));
		// new realm admin if necessary
		if (this.newRealmAdminKey != null) {
			sigsForTransaction.addSignature(this.newRealmAdminKey.getSignature(createBody.toByteArray()));
		}

		// create the account
		transactionResult = this.create(
				this.hederaTransactionID
				, this.node.getAccountID()
				, this.node.accountCreateTransactionFee
				, this.txQueryDefaults.transactionValidDuration
				, this.txQueryDefaults.generateRecord
				, this.txQueryDefaults.memo
				, sigsForTransaction);

		return transactionResult;
	}

	/** Send an amount of crypto currency to an account
	 * The paying account is the same as the one paying for the transaction
	 * @param toAccountID, the accountID receiving the funds
	 * @param amount, the amount to transfer
	 * @return {@link HederaTransactionResult}
<<<<<<< HEAD
	 * @throws Exception
=======
	 * @throws Exception in the event of an error
>>>>>>> 0f0fab04
	 */
	public HederaTransactionResult send(HederaAccountID toAccountID, long amount) throws Exception {

		// initialise the result
		HederaTransactionResult transactionResult = new HederaTransactionResult();

		// validate inputs
		Utilities.throwIfNull("txQueryDefaults", this.txQueryDefaults);
		Utilities.throwIfNull("txQueryDefaults.node", this.txQueryDefaults.node);
		Utilities.throwIfNull("txQueryDefaults.payingKeyPair", this.txQueryDefaults.payingKeyPair);
		Utilities.throwIfAccountIDInvalid("txQueryDefaults.payingAccountID", this.txQueryDefaults.payingAccountID);
		Utilities.throwIfAccountIDInvalid("txQueryDefaults.node.AccountID", this.txQueryDefaults.node.getAccountID());

		// set transport
		this.node = this.txQueryDefaults.node;

		// create a transaction ID (starts now with accountID of the paying account id)
		this.hederaTransactionID = new HederaTransactionID(this.txQueryDefaults.payingAccountID);

		ArrayList<HederaAccountAmount> accountAmounts = new ArrayList<HederaAccountAmount>();
		// add the two accounts and amounts to the array list
		HederaAccountAmount fromAccountAmount = null;
		// negative amount from the account
		 fromAccountAmount = new HederaAccountAmount(this.txQueryDefaults.payingAccountID.shardNum, this.txQueryDefaults.payingAccountID.realmNum, this.txQueryDefaults.payingAccountID.accountNum, -amount);

		 // positive amount to the account
		HederaAccountAmount toAccountAmount = new HederaAccountAmount(toAccountID.shardNum, toAccountID.realmNum, toAccountID.accountNum, amount);

		accountAmounts.add(fromAccountAmount);
		accountAmounts.add(toAccountAmount);

		Utilities.throwIfAccountIDInvalid("Node", this.node.getAccountID());

		// get the body for the transaction so we can sign it
		TransactionBody transferBody = this.bodyToSignForTransfer(
				this.hederaTransactionID
				, this.node.getAccountID()
				, this.node.accountTransferTransactionFee
				, this.txQueryDefaults.transactionValidDuration
				, this.txQueryDefaults.generateRecord
				, this.txQueryDefaults.memo
				, accountAmounts);

		HederaSignatureList sigsForTransaction = new HederaSignatureList();
		//paying signature
		sigsForTransaction.addSignature(this.txQueryDefaults.payingKeyPair.getSignature(transferBody.toByteArray()));
		sigsForTransaction.addSignature(this.txQueryDefaults.payingKeyPair.getSignature(transferBody.toByteArray()));

		// transfer the crypto currency
		transactionResult = this.transfer(
				this.hederaTransactionID
				, this.node.getAccountID()
				, this.node.accountTransferTransactionFee
				, this.txQueryDefaults.transactionValidDuration
				, this.txQueryDefaults.generateRecord
				, this.txQueryDefaults.memo
				, sigsForTransaction
				, accountAmounts);

		return transactionResult;
	}

	/** Send an amount of crypto currency to an account
	 * The paying account is the same as the one paying for the transaction
	 * @param fromAccountShardNum, the shard number of the sending account
	 * @param fromAccountRealmNum, the realm number of the sending account
	 * @param fromAccountAccountNum, the account number of the sending account
	 * @param toAccountID, the accountID receiving the funds
	 * @param amount, the amount to transfer
	 * @return {@link HederaTransactionResult}
<<<<<<< HEAD
	 * @throws Exception
=======
	 * @throws Exception in the event of an error
>>>>>>> 0f0fab04
	 */
	public HederaTransactionResult send(long fromAccountShardNum, long fromAccountRealmNum, long fromAccountAccountNum, HederaAccountID toAccountID, long amount) throws Exception {
		this.shardNum = fromAccountAccountNum;
		this.realmNum = fromAccountRealmNum;
		this.accountNum = fromAccountAccountNum;
		return send(toAccountID, amount);
	}

	/** Adds a claim to an account
	 * @param claimToAdd the {@link HederaClaim} to add to the account
	 * @param claimKeyPair the keypair for the claim
	 * @return {@link HederaTransactionResult}
<<<<<<< HEAD
	 * @throws Exception
=======
	 * @throws Exception in the event of an error
>>>>>>> 0f0fab04
	 */
	public HederaTransactionResult addClaim(HederaClaim claimToAdd, HederaKeyPair claimKeyPair) throws Exception {

		// initialise the result
		HederaTransactionResult transactionResult = new HederaTransactionResult();

		// validate inputs
		Utilities.throwIfNull("txQueryDefaults", this.txQueryDefaults);
		Utilities.throwIfNull("txQueryDefaults.node", this.txQueryDefaults.node);
		Utilities.throwIfAccountIDInvalid("txQueryDefaults.payingAccountID", this.txQueryDefaults.payingAccountID);
		Utilities.throwIfAccountIDInvalid("txQueryDefaults.node.AccountID", this.txQueryDefaults.node.getAccountID());

		// set transport
		this.node = this.txQueryDefaults.node;

		// create a transaction ID (starts now with accountID of the paying account id)
		this.hederaTransactionID = new HederaTransactionID(this.txQueryDefaults.payingAccountID);

		Utilities.throwIfAccountIDInvalid("Node", this.node.getAccountID());

		// get the body for the transaction so we can sign it
		TransactionBody claimBody = this.bodyToSignForAddClaim(
				this.hederaTransactionID
				, this.node.getAccountID()
				, this.node.accountAddClaimTransactionFee
				, this.txQueryDefaults.transactionValidDuration
				, this.txQueryDefaults.generateRecord
				, this.txQueryDefaults.memo
				, claimToAdd);

		HederaSignatureList sigsForTransaction = new HederaSignatureList();
		//paying signature
		sigsForTransaction.addSignature(this.txQueryDefaults.payingKeyPair.getSignature(claimBody.toByteArray()));
		sigsForTransaction.addSignature(claimKeyPair.getSignature(claimBody.toByteArray()));

		// transfer the crypto currency
		transactionResult = this.addClaim(
				this.hederaTransactionID
				, this.node.getAccountID()
				, this.node.accountAddClaimTransactionFee
				, this.txQueryDefaults.transactionValidDuration
				, this.txQueryDefaults.generateRecord
				, this.txQueryDefaults.memo
				, sigsForTransaction
				, claimToAdd);

		return transactionResult;
	}

	/** Adds a claim to an account
	 * @param shardNum, the shard number of the account to add a claim to
	 * @param realmNum, the realm number of the account to add a claim to
	 * @param accountNum, the account number of the account to add a claim to
	 * @param claimToAdd the {@link HederaClaim} to add to the account
	 * @param claimKeyPair the keypair for the claim
	 * @return {@link HederaTransactionResult}
<<<<<<< HEAD
	 * @throws Exception
=======
	 * @throws Exception in the event of an error
>>>>>>> 0f0fab04
	 */
	public HederaTransactionResult addClaim(long shardNum, long realmNum, long accountNum, HederaClaim claimToAdd, HederaKeyPair claimKeyPair) throws Exception {
		this.shardNum = shardNum;
		this.realmNum = realmNum;
		this.accountNum = accountNum;
		return addClaim(claimToAdd, claimKeyPair);
	}

	/**
	 * Gets the balance of the account, returns -1 if an error occurred
	 * in the event of an error, check the value of this.precheckResult to determine the
	 * cause of the error
	 * Note: You may perform a "getBalanceCostAnswer" in order to ascertain the cost of the query first
	 * The cost could be cached and refreshed from time to time, there is no need to look it up
	 * before each getBalance query
	 * @return {@link Long}
<<<<<<< HEAD
	 * @throws Exception
=======
	 * @throws Exception in the event of an error
>>>>>>> 0f0fab04
	 */
	public long getBalance() throws Exception {
		// set transport
		Utilities.throwIfNull("txQueryDefaults", this.txQueryDefaults);
		Utilities.throwIfNull("txQueryDefaults.node", this.txQueryDefaults.node);
		this.node = this.txQueryDefaults.node;

		HederaTransaction transferTransaction = new HederaTransaction(this.txQueryDefaults,this.node.accountBalanceQueryFee);

		if (this.getBalanceAnswerOnly(transferTransaction)) {
			return this.balance;
		} else {
			return -1;
		}
	}
	/**
	 * Gets the balance of the account, returns -1 if an error occurred
	 * in the event of an error, check the value of this.precheckResult to determine the
	 * cause of the error
	 * Note: You may perform a "getBalanceCostAnswer" in order to ascertain the cost of the query first
	 * The cost could be cached and refreshed from time to time, there is no need to look it up
	 * before each getBalance query
	 * @param shardNum, the shard number of the account
	 * @param realmNum, the realm number of the account remove the claim from
	 * @param accountNum, the account number of the account
<<<<<<< HEAD
	 * @return {@link Long}
	 * @throws Exception
=======
	 * @return {@link Long} 
	 * @throws Exception in the event of an error
>>>>>>> 0f0fab04
	 */
	public long getBalance(long shardNum, long realmNum, long accountNum) throws Exception {
		this.shardNum = shardNum;
		this.realmNum = realmNum;
		this.accountNum = accountNum;
		return getBalance();
	}

	/**
	 * Get info for the account which is specified by the
	 * shardNum, realmNum and accountNum properties of this class
	 * in the event of an error, check the value of this.precheckResult to determine the
	 * cause of the error
	 * Note: You may perform a "getInfoCostAnswer" in order to ascertain the cost of the query first
	 * The cost could be cached and refreshed from time to time, there is no need to look it up
	 * before each getInfo query
	 * @return boolean
<<<<<<< HEAD
	 * @throws Exception
=======
	 * @throws Exception in the event of an error
>>>>>>> 0f0fab04
	 */
	public boolean getInfo() throws Exception {
		// set transport
		Utilities.throwIfNull("txQueryDefaults", this.txQueryDefaults);
		Utilities.throwIfNull("txQueryDefaults.node", this.txQueryDefaults.node);
		this.node = this.txQueryDefaults.node;

		HederaTransaction transferTransaction = new HederaTransaction(this.txQueryDefaults, this.node.accountInfoQueryFee);
		return this.getInfoAnswerOnly(transferTransaction);
	}

	/**
	 * Get info for the account
	 * in the event of an error, check the value of this.precheckResult to determine the
	 * cause of the error
	 * Note: You may perform a "getInfoCostAnswer" in order to ascertain the cost of the query first
	 * The cost could be cached and refreshed from time to time, there is no need to look it up
	 * before each getInfo query
	 * @param shardNum, the shard number of the account
	 * @param realmNum, the realm number of the account remove the claim from
	 * @param accountNum, the account number of the account
	 * @return boolean
<<<<<<< HEAD
	 * @throws Exception
=======
	 * @throws Exception in the event of an error
>>>>>>> 0f0fab04
	 */
	public boolean getInfo(long shardNum, long realmNum, long accountNum) throws Exception {
		this.shardNum = shardNum;
		this.realmNum = realmNum;
		this.accountNum = accountNum;
		return getInfo();
	}

	/**
	 * Updates an account in the simplest possible way
	 * Make sure the supplied HederaAccountUpdateValues (updates) contains all the necessary updates
	 * It is also recommended you create a new account object prior to running this call to ensure properties from an older instance are
	 * used to update this account's properties
	 * @param updates the updates to apply to the account
	 * @return {@link HederaTransactionResult}
<<<<<<< HEAD
	 * @throws Exception
=======
	 * @throws Exception in the event of an error
>>>>>>> 0f0fab04
	 */
	public HederaTransactionResult update(HederaAccountUpdateValues updates) throws Exception {
		// init
		// setup defaults if necessary
		if (updates == null) {
			throw new InvalidParameterException("No values to update supplied");
		} else {
			if ((updates.autoRenewPeriodSeconds != -1) && (updates.autoRenewPeriosNanos != -1)) {
				this.autoRenewPeriod = new HederaDuration(updates.autoRenewPeriodSeconds, updates.autoRenewPeriosNanos);
			}
			if ((updates.expirationTimeSeconds != -1) && (updates.expirationTimeNanos != -1)) {
				this.expirationTime = new HederaTimeStamp(updates.expirationTimeSeconds, updates.expirationTimeNanos);
			}
			if (updates.newKey != null) {
				this.newAccountKey = updates.newKey;
			} else {
				this.newAccountKey = null;
			}
			if ((updates.proxyAccountAccountNum != 0) && (updates.proxyAccountRealmNum != 0) && (updates.proxyAccountShardNum != 0)) {
				this.proxyAccountID = new HederaAccountID(updates.proxyAccountShardNum, updates.proxyAccountRealmNum, updates.proxyAccountAccountNum);
			}
			if (updates.proxyFraction != 0) {
				this.proxyFraction = updates.proxyFraction;
			}
			if (updates.receiveRecordThreshold != 0) {
				this.receiveRecordThreshold = updates.receiveRecordThreshold;
			}
			if (updates.sendRecordThreshold != 0) {
				this.sendRecordThreshold = updates.sendRecordThreshold;
			}
		}
		// initialise the result
		HederaTransactionResult transactionResult = new HederaTransactionResult();

		// validate inputs
		Utilities.throwIfNull("txQueryDefaults", this.txQueryDefaults);
		Utilities.throwIfNull("txQueryDefaults.node", this.txQueryDefaults.node);
		Utilities.throwIfNull("txQueryDefaults.payingKeyPair", this.txQueryDefaults.payingKeyPair);
		Utilities.throwIfAccountIDInvalid("txQueryDefaults.payingAccountID", this.txQueryDefaults.payingAccountID);
		Utilities.throwIfAccountIDInvalid("txQueryDefaults.node.AccountID", this.txQueryDefaults.node.getAccountID());

		// set transport
		this.node = this.txQueryDefaults.node;

		// create a transaction ID (starts now with accountID of the paying account id)
		this.hederaTransactionID = new HederaTransactionID(this.txQueryDefaults.payingAccountID);

		Utilities.throwIfAccountIDInvalid("Node", this.node.getAccountID());

		// build body
		// get the body for the transaction so we can sign it
		TransactionBody updateBody = this.bodyToSignForUpdate(
				this.hederaTransactionID
				, this.node.getAccountID()
				, this.node.accountUpdateTransactionFee
				, this.txQueryDefaults.transactionValidDuration
				, this.txQueryDefaults.generateRecord
				, this.txQueryDefaults.memo
		);

		HederaSignatureList sigsForTransaction = new HederaSignatureList();
		//paying signature
		sigsForTransaction.addSignature(this.txQueryDefaults.payingKeyPair.getSignature(updateBody.toByteArray()));
		//old key for change
		sigsForTransaction.addSignature(this.accountKey.getSignature(updateBody.toByteArray()));

		//new key if changes
		if (updates.newKey != null) {
			sigsForTransaction.addSignature(updates.newKey.getSignature(updateBody.toByteArray()));
		}

		// send
		transactionResult = this.update(
				this.hederaTransactionID
				, this.node.getAccountID()
				, this.node.accountUpdateTransactionFee
				, this.txQueryDefaults.transactionValidDuration
				, this.txQueryDefaults.generateRecord
				, this.txQueryDefaults.memo
				, sigsForTransaction);

		return transactionResult;
	}

	/**
	 * Updates an account in the simplest possible way
	 * Make sure the supplied HederaAccountUpdateValues (updates) contains all the necessary updates
	 * It is also recommended you create a new account object prior to running this call to ensure properties from an older instance are
	 * used to update this account's properties
	 * @param shardNum, the shard number of the account
	 * @param realmNum, the realm number of the account remove the claim from
	 * @param accountNum, the account number of the account
	 * @param updates, a set of {@link HederaAccountUpdateValues} to update the account with
<<<<<<< HEAD
	 * @return {@link HederaTransactionResult}
	 * @throws Exception
=======
	 * @return {@link HederaTransactionResult} 
	 * @throws Exception in the event of an error
>>>>>>> 0f0fab04
	 */
	public HederaTransactionResult update(long shardNum, long realmNum, long accountNum, HederaAccountUpdateValues updates) throws Exception {
		this.shardNum = shardNum;
		this.realmNum = realmNum;
		this.accountNum = accountNum;
		return update(updates);
	}

	/**
	 * Get records attached to this account
	 * Note: If no records are found, the function returns an empty array
	 * if however an error occurred, it will return null
	 * @return {@link List} of {@link HederaTransactionRecord}
<<<<<<< HEAD
	 * @throws Exception
=======
	 * @throws Exception in the event of an error
>>>>>>> 0f0fab04
	 */
	public List<HederaTransactionRecord> getRecords() throws Exception {
		// set transport
		Utilities.throwIfNull("txQueryDefaults", this.txQueryDefaults);
		Utilities.throwIfNull("txQueryDefaults.node", this.txQueryDefaults.node);
		this.node = this.txQueryDefaults.node;

		HederaTransaction transferTransaction = new HederaTransaction(this.txQueryDefaults, this.node.accountGetRecordsQueryFee);
		getRecordsAnswerOnly(transferTransaction);
		return this.records;
	}
	/**
	 * Get records attached to this account
	 * Note: If no records are found, the function returns an empty array
	 * if however an error occurred, it will return null
	 * @param shardNum, the shard number of the account
	 * @param realmNum, the realm number of the account remove the claim from
	 * @param accountNum, the account number of the account
	 * @return {@link List} of {@link HederaTransactionRecord}
<<<<<<< HEAD
	 * @throws Exception
=======
	 * @throws Exception in the event of an error
>>>>>>> 0f0fab04
	 */
	public List<HederaTransactionRecord> getRecords(long shardNum, long realmNum, long accountNum) throws Exception {
		HederaAccount recordAccount = new HederaAccount(shardNum, realmNum, accountNum);
		Utilities.throwIfNull("txQueryDefaults", this.txQueryDefaults);
		Utilities.throwIfNull("node", this.node);

		HederaTransaction transferTransaction = new HederaTransaction(this.txQueryDefaults, this.node.accountGetRecordsQueryFee);
		if (getRecords(transferTransaction, QueryResponseType.ANSWER_ONLY, recordAccount.getHederaAccountID())) {
			return this.records;
		}
		else return null;
	}
}<|MERGE_RESOLUTION|>--- conflicted
+++ resolved
@@ -1047,11 +1047,7 @@
 	 * @param initialBalance the initial balance for the new account
 	 * @param defaults the defaults for the account creation (can be null)
 	 * @return {@link HederaTransactionResult}
-<<<<<<< HEAD
-	 * @throws Exception
-=======
 	 * @throws Exception in the event of an error
->>>>>>> 0f0fab04
 	 */
 	public HederaTransactionResult create(long shardNum, long realmNum, String publicKey, KeyType keyType, long initialBalance, HederaAccountCreateDefaults defaults) throws Exception {
 		// setup defaults if necessary
@@ -1123,11 +1119,7 @@
 	 * @param toAccountID, the accountID receiving the funds
 	 * @param amount, the amount to transfer
 	 * @return {@link HederaTransactionResult}
-<<<<<<< HEAD
-	 * @throws Exception
-=======
 	 * @throws Exception in the event of an error
->>>>>>> 0f0fab04
 	 */
 	public HederaTransactionResult send(HederaAccountID toAccountID, long amount) throws Exception {
 
@@ -1198,11 +1190,7 @@
 	 * @param toAccountID, the accountID receiving the funds
 	 * @param amount, the amount to transfer
 	 * @return {@link HederaTransactionResult}
-<<<<<<< HEAD
-	 * @throws Exception
-=======
 	 * @throws Exception in the event of an error
->>>>>>> 0f0fab04
 	 */
 	public HederaTransactionResult send(long fromAccountShardNum, long fromAccountRealmNum, long fromAccountAccountNum, HederaAccountID toAccountID, long amount) throws Exception {
 		this.shardNum = fromAccountAccountNum;
@@ -1215,11 +1203,7 @@
 	 * @param claimToAdd the {@link HederaClaim} to add to the account
 	 * @param claimKeyPair the keypair for the claim
 	 * @return {@link HederaTransactionResult}
-<<<<<<< HEAD
-	 * @throws Exception
-=======
 	 * @throws Exception in the event of an error
->>>>>>> 0f0fab04
 	 */
 	public HederaTransactionResult addClaim(HederaClaim claimToAdd, HederaKeyPair claimKeyPair) throws Exception {
 
@@ -1276,11 +1260,7 @@
 	 * @param claimToAdd the {@link HederaClaim} to add to the account
 	 * @param claimKeyPair the keypair for the claim
 	 * @return {@link HederaTransactionResult}
-<<<<<<< HEAD
-	 * @throws Exception
-=======
 	 * @throws Exception in the event of an error
->>>>>>> 0f0fab04
 	 */
 	public HederaTransactionResult addClaim(long shardNum, long realmNum, long accountNum, HederaClaim claimToAdd, HederaKeyPair claimKeyPair) throws Exception {
 		this.shardNum = shardNum;
@@ -1297,11 +1277,7 @@
 	 * The cost could be cached and refreshed from time to time, there is no need to look it up
 	 * before each getBalance query
 	 * @return {@link Long}
-<<<<<<< HEAD
-	 * @throws Exception
-=======
 	 * @throws Exception in the event of an error
->>>>>>> 0f0fab04
 	 */
 	public long getBalance() throws Exception {
 		// set transport
@@ -1327,13 +1303,8 @@
 	 * @param shardNum, the shard number of the account
 	 * @param realmNum, the realm number of the account remove the claim from
 	 * @param accountNum, the account number of the account
-<<<<<<< HEAD
-	 * @return {@link Long}
-	 * @throws Exception
-=======
 	 * @return {@link Long} 
 	 * @throws Exception in the event of an error
->>>>>>> 0f0fab04
 	 */
 	public long getBalance(long shardNum, long realmNum, long accountNum) throws Exception {
 		this.shardNum = shardNum;
@@ -1351,11 +1322,7 @@
 	 * The cost could be cached and refreshed from time to time, there is no need to look it up
 	 * before each getInfo query
 	 * @return boolean
-<<<<<<< HEAD
-	 * @throws Exception
-=======
 	 * @throws Exception in the event of an error
->>>>>>> 0f0fab04
 	 */
 	public boolean getInfo() throws Exception {
 		// set transport
@@ -1378,11 +1345,7 @@
 	 * @param realmNum, the realm number of the account remove the claim from
 	 * @param accountNum, the account number of the account
 	 * @return boolean
-<<<<<<< HEAD
-	 * @throws Exception
-=======
 	 * @throws Exception in the event of an error
->>>>>>> 0f0fab04
 	 */
 	public boolean getInfo(long shardNum, long realmNum, long accountNum) throws Exception {
 		this.shardNum = shardNum;
@@ -1398,11 +1361,7 @@
 	 * used to update this account's properties
 	 * @param updates the updates to apply to the account
 	 * @return {@link HederaTransactionResult}
-<<<<<<< HEAD
-	 * @throws Exception
-=======
 	 * @throws Exception in the event of an error
->>>>>>> 0f0fab04
 	 */
 	public HederaTransactionResult update(HederaAccountUpdateValues updates) throws Exception {
 		// init
@@ -1496,13 +1455,8 @@
 	 * @param realmNum, the realm number of the account remove the claim from
 	 * @param accountNum, the account number of the account
 	 * @param updates, a set of {@link HederaAccountUpdateValues} to update the account with
-<<<<<<< HEAD
-	 * @return {@link HederaTransactionResult}
-	 * @throws Exception
-=======
 	 * @return {@link HederaTransactionResult} 
 	 * @throws Exception in the event of an error
->>>>>>> 0f0fab04
 	 */
 	public HederaTransactionResult update(long shardNum, long realmNum, long accountNum, HederaAccountUpdateValues updates) throws Exception {
 		this.shardNum = shardNum;
@@ -1516,11 +1470,7 @@
 	 * Note: If no records are found, the function returns an empty array
 	 * if however an error occurred, it will return null
 	 * @return {@link List} of {@link HederaTransactionRecord}
-<<<<<<< HEAD
-	 * @throws Exception
-=======
 	 * @throws Exception in the event of an error
->>>>>>> 0f0fab04
 	 */
 	public List<HederaTransactionRecord> getRecords() throws Exception {
 		// set transport
@@ -1540,11 +1490,7 @@
 	 * @param realmNum, the realm number of the account remove the claim from
 	 * @param accountNum, the account number of the account
 	 * @return {@link List} of {@link HederaTransactionRecord}
-<<<<<<< HEAD
-	 * @throws Exception
-=======
 	 * @throws Exception in the event of an error
->>>>>>> 0f0fab04
 	 */
 	public List<HederaTransactionRecord> getRecords(long shardNum, long realmNum, long accountNum) throws Exception {
 		HederaAccount recordAccount = new HederaAccount(shardNum, realmNum, accountNum);
