--- conflicted
+++ resolved
@@ -64,18 +64,13 @@
 	 * get or set the type of transaction
 	 */
 	public TransactionType transactionType = TransactionType.NOTSET;
-	
+
 	/**
 	 * Default constructor
 	 */
 	public HederaTransactionBody() {
-<<<<<<< HEAD
-	   	
-	   	
-=======
 
 
->>>>>>> 7c44335f
 	}
 	/**
 	 * Constructor from all necessary information
@@ -91,10 +86,7 @@
 	public HederaTransactionBody(TransactionType transactionType, HederaTransactionID transactionID, HederaAccountID nodeAccount
 			, long transactionFee, HederaDuration transactionValidDuration, boolean generateRecord, String memo
 			, Object data) {
-<<<<<<< HEAD
-=======
 
->>>>>>> 7c44335f
 		this.transactionType = transactionType;
 		this.transactionId = transactionID;
 		this.nodeAccount = nodeAccount;
@@ -103,22 +95,14 @@
 		this.generateRecord = generateRecord;
 		this.memo = memo;
 		this.data = data;
-<<<<<<< HEAD
-	   	
-=======
 
->>>>>>> 7c44335f
 	}
 	/**
 	 * returns the {@link TransactionBody} protobuf for this transaction
 	 * @return {@link TransactionBody}
 	 */
 	public TransactionBody getProtobuf() {
-<<<<<<< HEAD
-	   	
-=======
 
->>>>>>> 7c44335f
 		// Generates the protobuf payload for this class
 		TransactionBody.Builder transactionBodyProtobuf = TransactionBody.newBuilder();
 		transactionBodyProtobuf.setTransactionID(this.transactionId.getProtobuf());
@@ -168,18 +152,11 @@
 				transactionBodyProtobuf.setFileUpdate((FileUpdateTransactionBody)this.data);
 				break;
 			case NOTSET:
-<<<<<<< HEAD
-	    	   	
-	            throw new IllegalArgumentException("Transaction type not set. Unable to generate data.");			
-		}
-	   	
-=======
 
-	            throw new IllegalArgumentException("Transaction type not set. Unable to generate data.");			
+	            throw new IllegalArgumentException("Transaction type not set. Unable to generate data.");
 		}
 
->>>>>>> 7c44335f
-		
+
 		return transactionBodyProtobuf.build();
 	}
 }