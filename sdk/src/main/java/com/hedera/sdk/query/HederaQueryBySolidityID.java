package com.hedera.sdk.query;

import java.io.Serializable;
import org.slf4j.Logger;
import org.slf4j.LoggerFactory;

import com.hedera.sdk.common.HederaAccountID;
import com.hedera.sdk.common.HederaContractID;
import com.hedera.sdk.common.Utilities;
import com.hedera.sdk.node.HederaNode;
import com.hedera.sdk.query.HederaQuery.QueryType;
import com.hedera.sdk.query.HederaQueryHeader.QueryResponseType;
import com.hedera.sdk.transaction.HederaTransaction;
import com.hederahashgraph.api.proto.java.*;
/**
 * This class handles queries by solidity ID
 *
 */
public class HederaQueryBySolidityID implements Serializable {
	final Logger logger = LoggerFactory.getLogger(HederaQueryBySolidityID.class);
	private static final long serialVersionUID = 1;
	private ResponseCodeEnum precheckResult = ResponseCodeEnum.UNKNOWN;
	private long cost = 0;
	private byte[] stateProof = new byte[0];
	private HederaNode node = null;
	private HederaAccountID accountID = null;
	private HederaContractID contractID = null;
	/**
	 * returns a {@link HederaAccountID} as a result of running the query
	 * note: this may be null
	 * @return {@link HederaAccountID}
	 */
	public HederaAccountID accountID() {
		return this.accountID;
	}
	/**
	 * returns a {@link HederaContractID} as a result of running the query
	 * note: this may be null
	 * @return {@link HederaContractID}
	 */
	public HederaContractID contractID() {
		return this.contractID;
	}
	/**
	 * Sets the node object to use for communication with a node
	 * @param node the {@link HederaNode} to use
	 */
	public void setNode (HederaNode node) {
		this.node = node;
	}
	
	/**
	 * Default constructor
	 */
	public HederaQueryBySolidityID() {
<<<<<<< HEAD
		
		
=======


>>>>>>> 7c44335f
	}
	/**
	 * Returns the precheck result for a query
	 * @return {@link ResponseCodeEnum}
	 */
	public ResponseCodeEnum getPrecheckResult() {
		return this.precheckResult;
	}
	/**
	 * Returns the cost of running a query (after this has been enquired for)
	 * @return long
	 */
	public long getCost() {
		return this.cost;
	}
	/**
	 * Returns the state proof for the query if requested
	 * @return byte[]
	 */
	public byte[] getStateProof() {
		return this.stateProof;
	}

	/**
	 * Runs the query to get results from a solidityIDQuery 
	 * If successful, the method populates the properties this object depending on the type of answer requested
	 * @param payment a {@link HederaTransaction} message to indicate how this query will be paid for, this can be null for Cost queries
	 * @param responseType the type of response requested from the query
	 * @param solidityID the solidityID being queried against
	 * @return {@link Boolean} indicating success or failure of the query
	 * @throws InterruptedException should an exception occur during communication with the node
	 */
	public boolean query(HederaTransaction payment, HederaQueryHeader.QueryResponseType responseType, String solidityID) throws InterruptedException {
		boolean result = true;
		
<<<<<<< HEAD
	   	
=======

>>>>>>> 7c44335f
		// build the query
	   	// Header
		HederaQueryHeader queryHeader = new HederaQueryHeader();
		if (payment != null) {
			queryHeader.payment = payment;
			queryHeader.responseType = responseType;
		}
		
		// get solidity id query
		GetBySolidityIDQuery.Builder getBySolidityIDQuery = GetBySolidityIDQuery.newBuilder();
		getBySolidityIDQuery.setSolidityID(solidityID);
		getBySolidityIDQuery.setHeader(queryHeader.getProtobuf());
		
		// the query itself
		HederaQuery query = new HederaQuery();
		query.queryType = QueryType.GETBYSOLIDITYID;
		query.queryData = getBySolidityIDQuery.build();
		
		// query now set, send to network
		Utilities.throwIfNull("Node", this.node);
		Response response = this.node.getContractBySolidityId(query);

		GetBySolidityIDResponse.Builder getBySolidityIDResponse = response.getGetBySolidityID().toBuilder();
		
		// check response header first
		ResponseHeader.Builder responseHeader = getBySolidityIDResponse.getHeaderBuilder();
		
		this.precheckResult = responseHeader.getNodeTransactionPrecheckCode();

		if (this.precheckResult == ResponseCodeEnum.OK) {

			this.cost = responseHeader.getCost();
			this.stateProof = responseHeader.getStateProof().toByteArray();
			this.contractID = null;
			this.accountID = null;
			
			if (getBySolidityIDResponse.hasAccountID()) {
				this.accountID = new HederaAccountID(getBySolidityIDResponse.getAccountID());
			}
			if (getBySolidityIDResponse.hasContractID()) {
				this.contractID = new HederaContractID(getBySolidityIDResponse.getContractID());
			}
		} else {
			result = false;
		}
		
<<<<<<< HEAD
	   	
=======

>>>>>>> 7c44335f
	   	return result;
	}
	/**
	 * Runs the solidityIDQuery query requesting only an answer
	 * If successful, the method populates the properties of this object
	 * @param payment a {@link HederaTransaction} message to indicate how this query will be paid for, this can be null for Cost queries
	 * @param solidityID the solidityID of the entity to query
	 * @return {@link Boolean} indicating success or failure of the query
	 * @throws InterruptedException should an exception occur during communication with the node
	 */
	public boolean queryAnswerOnly(HederaTransaction payment, String solidityID) throws InterruptedException {
<<<<<<< HEAD
	   	
=======

>>>>>>> 7c44335f
	   	return query(payment, QueryResponseType.ANSWER_ONLY, solidityID);
	}
	/**
	 * Runs the solidityIDQuery query requesting a state proof
	 * If successful, the method populates the properties of this object
	 * @param payment a {@link HederaTransaction} message to indicate how this query will be paid for, this can be null for Cost queries
	 * @param solidityID the solidityID of the entity to query
	 * @return {@link Boolean} indicating success or failure of the query
	 * @throws InterruptedException should an exception occur during communication with the node
	 */
	public boolean queryStateProof(HederaTransaction payment, String solidityID) throws InterruptedException {
<<<<<<< HEAD
	   	
=======

>>>>>>> 7c44335f
		return query(payment, HederaQueryHeader.QueryResponseType.ANSWER_STATE_PROOF, solidityID);
	}
	/**
	 * Queries the cost of running the solidityIDQuery query without a state proof
	 * If successful, the method populates the cost property of this object
	 * @param solidityID the solidityID of the entity to query
	 * @return {@link Boolean} indicating success or failure of the query
	 * @throws InterruptedException should an exception occur during communication with the node
	 */
	public boolean queryCostAnswer(String solidityID) throws InterruptedException {
<<<<<<< HEAD
	   	
=======

>>>>>>> 7c44335f
		return query(null, HederaQueryHeader.QueryResponseType.COST_ANSWER, solidityID);
	}
	/**
	 * Queries the cost of running the solidityIDQuery query with a state proof
	 * If successful, the method populates the cost property of this object
	 * @param solidityID the solidityID of the entity to query
	 * @return {@link Boolean} indicating success or failure of the query
	 * @throws InterruptedException should an exception occur during communication with the node
	 */
	public boolean queryCostAnswerStateProof(String solidityID) throws InterruptedException {
<<<<<<< HEAD
	   	
=======

>>>>>>> 7c44335f
		return query(null, HederaQueryHeader.QueryResponseType.COST_ANSWER_STATE_PROOF, solidityID);
	}
	
}<|MERGE_RESOLUTION|>--- conflicted
+++ resolved
@@ -48,18 +48,13 @@
 	public void setNode (HederaNode node) {
 		this.node = node;
 	}
-	
+
 	/**
 	 * Default constructor
 	 */
 	public HederaQueryBySolidityID() {
-<<<<<<< HEAD
-		
-		
-=======
 
 
->>>>>>> 7c44335f
 	}
 	/**
 	 * Returns the precheck result for a query
@@ -84,7 +79,7 @@
 	}
 
 	/**
-	 * Runs the query to get results from a solidityIDQuery 
+	 * Runs the query to get results from a solidityIDQuery
 	 * If successful, the method populates the properties this object depending on the type of answer requested
 	 * @param payment a {@link HederaTransaction} message to indicate how this query will be paid for, this can be null for Cost queries
 	 * @param responseType the type of response requested from the query
@@ -94,12 +89,8 @@
 	 */
 	public boolean query(HederaTransaction payment, HederaQueryHeader.QueryResponseType responseType, String solidityID) throws InterruptedException {
 		boolean result = true;
-		
-<<<<<<< HEAD
-	   	
-=======
 
->>>>>>> 7c44335f
+
 		// build the query
 	   	// Header
 		HederaQueryHeader queryHeader = new HederaQueryHeader();
@@ -107,26 +98,26 @@
 			queryHeader.payment = payment;
 			queryHeader.responseType = responseType;
 		}
-		
+
 		// get solidity id query
 		GetBySolidityIDQuery.Builder getBySolidityIDQuery = GetBySolidityIDQuery.newBuilder();
 		getBySolidityIDQuery.setSolidityID(solidityID);
 		getBySolidityIDQuery.setHeader(queryHeader.getProtobuf());
-		
+
 		// the query itself
 		HederaQuery query = new HederaQuery();
 		query.queryType = QueryType.GETBYSOLIDITYID;
 		query.queryData = getBySolidityIDQuery.build();
-		
+
 		// query now set, send to network
 		Utilities.throwIfNull("Node", this.node);
 		Response response = this.node.getContractBySolidityId(query);
 
 		GetBySolidityIDResponse.Builder getBySolidityIDResponse = response.getGetBySolidityID().toBuilder();
-		
+
 		// check response header first
 		ResponseHeader.Builder responseHeader = getBySolidityIDResponse.getHeaderBuilder();
-		
+
 		this.precheckResult = responseHeader.getNodeTransactionPrecheckCode();
 
 		if (this.precheckResult == ResponseCodeEnum.OK) {
@@ -135,7 +126,7 @@
 			this.stateProof = responseHeader.getStateProof().toByteArray();
 			this.contractID = null;
 			this.accountID = null;
-			
+
 			if (getBySolidityIDResponse.hasAccountID()) {
 				this.accountID = new HederaAccountID(getBySolidityIDResponse.getAccountID());
 			}
@@ -145,12 +136,8 @@
 		} else {
 			result = false;
 		}
-		
-<<<<<<< HEAD
-	   	
-=======
 
->>>>>>> 7c44335f
+
 	   	return result;
 	}
 	/**
@@ -162,11 +149,7 @@
 	 * @throws InterruptedException should an exception occur during communication with the node
 	 */
 	public boolean queryAnswerOnly(HederaTransaction payment, String solidityID) throws InterruptedException {
-<<<<<<< HEAD
-	   	
-=======
 
->>>>>>> 7c44335f
 	   	return query(payment, QueryResponseType.ANSWER_ONLY, solidityID);
 	}
 	/**
@@ -178,11 +161,7 @@
 	 * @throws InterruptedException should an exception occur during communication with the node
 	 */
 	public boolean queryStateProof(HederaTransaction payment, String solidityID) throws InterruptedException {
-<<<<<<< HEAD
-	   	
-=======
 
->>>>>>> 7c44335f
 		return query(payment, HederaQueryHeader.QueryResponseType.ANSWER_STATE_PROOF, solidityID);
 	}
 	/**
@@ -193,11 +172,7 @@
 	 * @throws InterruptedException should an exception occur during communication with the node
 	 */
 	public boolean queryCostAnswer(String solidityID) throws InterruptedException {
-<<<<<<< HEAD
-	   	
-=======
 
->>>>>>> 7c44335f
 		return query(null, HederaQueryHeader.QueryResponseType.COST_ANSWER, solidityID);
 	}
 	/**
@@ -208,12 +183,8 @@
 	 * @throws InterruptedException should an exception occur during communication with the node
 	 */
 	public boolean queryCostAnswerStateProof(String solidityID) throws InterruptedException {
-<<<<<<< HEAD
-	   	
-=======
 
->>>>>>> 7c44335f
 		return query(null, HederaQueryHeader.QueryResponseType.COST_ANSWER_STATE_PROOF, solidityID);
 	}
-	
+
 }