<?xml version="1.0" encoding="UTF-8"?>
<project xmlns="http://maven.apache.org/POM/4.0.0"
<<<<<<< HEAD
         xmlns:xsi="http://www.w3.org/2001/XMLSchema-instance"
         xsi:schemaLocation="http://maven.apache.org/POM/4.0.0 http://maven.apache.org/xsd/maven-4.0.0.xsd">
    <modelVersion>4.0.0</modelVersion>

    <parent>
        <groupId>com.hedera</groupId>
        <artifactId>hedera-sdk-java</artifactId>
        <version>0.1.0</version>
    </parent>

    <groupId>com.hedera</groupId>
    <artifactId>sdk</artifactId>
    <version>0.1.0</version>

	<scm>
		<connection>scm:git:git://github.com/hashgraph/hedera-sdk-java.git</connection>
		<developerConnection>scm:git:ssh://github.com:hashgraph/hedera-sdk-java.git</developerConnection>
		<url>http://github.com/hashgraph/hedera-sdk-java</url>
	</scm>

	<distributionManagement>
		<snapshotRepository>
			<id>ossrh</id>
			<url>https://oss.sonatype.org/content/repositories/snapshots</url>
		</snapshotRepository>
		<repository>
			<id>ossrh</id>
			<url>https://oss.sonatype.org/service/local/staging/deploy/maven2/</url>
		</repository>
	</distributionManagement>

	<dependencies>
		<dependency>
			<groupId>javax.xml.bind</groupId>
			<artifactId>jaxb-api</artifactId>
		</dependency>
		<dependency>
			<groupId>com.sun.xml.bind</groupId>
			<artifactId>jaxb-core</artifactId>
		</dependency>
		<dependency>
			<groupId>com.sun.xml.bind</groupId>
			<artifactId>jaxb-impl</artifactId>
		</dependency>
		<dependency>
			<groupId>javax.activation</groupId>
			<artifactId>activation</artifactId>
		</dependency>
		<dependency>
			<groupId>org.junit.jupiter</groupId>
			<artifactId>junit-jupiter-api</artifactId>
			<scope>test</scope>
		</dependency>
		<dependency>
			<groupId>org.junit.jupiter</groupId>
			<artifactId>junit-jupiter-engine</artifactId>
			<scope>test</scope>
		</dependency>
		<dependency>
			<groupId>org.junit.platform</groupId>
			<artifactId>junit-platform-suite-api</artifactId>
			<scope>test</scope>
		</dependency>
		<dependency>
			<groupId>org.junit.platform</groupId>
			<artifactId>junit-platform-commons</artifactId>
			<scope>test</scope>
		</dependency>
		<dependency>
			<groupId>org.junit.platform</groupId>
			<artifactId>junit-platform-engine</artifactId>
			<scope>test</scope>
		</dependency>
		<dependency>
			<groupId>org.junit.platform</groupId>
			<artifactId>junit-platform-launcher</artifactId>
			<scope>test</scope>
		</dependency>
		<dependency>
			<groupId>org.junit.platform</groupId>
			<artifactId>junit-platform-runner</artifactId>
			<scope>test</scope>
		</dependency>
		<dependency>
			<groupId>net.java.dev.jna</groupId>
			<artifactId>jna</artifactId>
		</dependency>
		<dependency>
			<groupId>commons-codec</groupId>
			<artifactId>commons-codec</artifactId>
		</dependency>
		<dependency>
			<groupId>org.apache.maven.plugins</groupId>
			<artifactId>maven-javadoc-plugin</artifactId>
			<type>maven-plugin</type>
			<exclusions>
				<exclusion>
					<groupId>org.slf4j</groupId>
					<artifactId>slf4j-api</artifactId>
				</exclusion>
				<exclusion>
					<groupId>org.slf4j</groupId>
					<artifactId>slf4j-nop</artifactId>
				</exclusion>
				<exclusion>
					<groupId>org.slf4j</groupId>
					<artifactId>slf4j-jdk14</artifactId>
				</exclusion>
				<exclusion>
					<groupId>org.slf4j</groupId>
					<artifactId>jcl-over-slf4j</artifactId>
				</exclusion>
			</exclusions>
		</dependency>
		<dependency>
			<groupId>com.google.api.grpc</groupId>
			<artifactId>proto-google-common-protos</artifactId>
		</dependency>
		<dependency>
			<groupId>com.google.protobuf</groupId>
			<artifactId>protobuf-java</artifactId>
		</dependency>
		<dependency>
			<groupId>io.grpc</groupId>
			<artifactId>grpc-all</artifactId>
		</dependency>
		<dependency>
			<groupId>org.junit.jupiter</groupId>
			<artifactId>junit-jupiter-params</artifactId>
			<scope>test</scope>
		</dependency>
		<dependency>
			<groupId>net.i2p.crypto</groupId>
			<artifactId>eddsa</artifactId>
		</dependency>
		<dependency>
			<groupId>com.madgag.spongycastle</groupId>
			<artifactId>core</artifactId>
		</dependency>
		<dependency>
			<groupId>com.opencrowd</groupId>
			<artifactId>hapi-proto</artifactId>
		</dependency>
		<dependency>
			<groupId>ch.qos.logback</groupId>
			<artifactId>logback-classic</artifactId>
			<exclusions>
				<exclusion>
					<groupId>org.slf4j</groupId>
					<artifactId>slf4j-api</artifactId>
				</exclusion>
			</exclusions>
		</dependency>
		<dependency>
			<groupId>ch.qos.logback</groupId>
			<artifactId>logback-core</artifactId>
		</dependency>
		<dependency>
			<groupId>org.bouncycastle</groupId>
			<artifactId>bcpkix-jdk15on</artifactId>
		</dependency>
		<dependency>
			<groupId>org.slf4j</groupId>
			<artifactId>slf4j-api</artifactId>
		</dependency>
		<dependency>
			<groupId>com.google.guava</groupId>
			<artifactId>guava</artifactId>
		</dependency>
		<dependency>
			<groupId>org.apache.httpcomponents</groupId>
			<artifactId>httpcore</artifactId>
		</dependency>
	</dependencies>

        <!-- testing -->
        <dependency>
            <groupId>org.junit.jupiter</groupId>
            <artifactId>junit-jupiter-api</artifactId>
            <scope>test</scope>
        </dependency>
        <dependency>
            <groupId>org.junit.jupiter</groupId>
            <artifactId>junit-jupiter-engine</artifactId>
            <scope>test</scope>
        </dependency>
        <dependency>
            <groupId>org.junit.platform</groupId>
            <artifactId>junit-platform-suite-api</artifactId>
            <scope>test</scope>
        </dependency>
        <dependency>
            <groupId>org.junit.platform</groupId>
            <artifactId>junit-platform-commons</artifactId>
            <version>1.2.0</version>
            <scope>test</scope>
        </dependency>
        <dependency>
            <groupId>org.junit.platform</groupId>
            <artifactId>junit-platform-engine</artifactId>
            <scope>test</scope>
        </dependency>
        <dependency>
            <groupId>org.junit.platform</groupId>
            <artifactId>junit-platform-launcher</artifactId>
            <scope>test</scope>
        </dependency>
        <dependency>
            <groupId>org.junit.platform</groupId>
            <artifactId>junit-platform-runner</artifactId>
            <scope>test</scope>
        </dependency>
        <dependency>
            <groupId>org.junit.jupiter</groupId>
            <artifactId>junit-jupiter-params</artifactId>
            <scope>test</scope>
        </dependency>
    </dependencies>
=======
	xmlns:xsi="http://www.w3.org/2001/XMLSchema-instance"
	xsi:schemaLocation="http://maven.apache.org/POM/4.0.0 http://maven.apache.org/xsd/maven-4.0.0.xsd">
	<modelVersion>4.0.0</modelVersion>

    <parent>
        <groupId>com.hedera.hashgraph</groupId>
        <artifactId>java-sdk-full</artifactId>
        <version>0.2.0</version>
    </parent>
    
	<groupId>com.hedera.hashgraph</groupId>
	<artifactId>java-sdk</artifactId>
	<version>0.2.0</version>
	<packaging>jar</packaging>

	<name>sdk</name>
	<description>Java SDK for interacting with the Hedera API</description>
	<url>http://www.hedera.com</url>

	<licenses>
		<license>
			<name>Apache License, Version 2.0</name>
			<url>http://www.apache.org/licenses/LICENSE-2.0.txt</url>
			<distribution>repo</distribution>
		</license>
	</licenses>

	<developers>
		<developer>
			<organization>Hedera Hashgraph</organization>
			<organizationUrl>http://www.hedera.com</organizationUrl>
		</developer>
	</developers>

	<scm>
		<connection>scm:git:git://github.com/hashgraph/hedera-sdk-java.git</connection>
		<developerConnection>scm:git:ssh://github.com:hashgraph/hedera-sdk-java.git</developerConnection>
		<url>http://github.com/hashgraph/hedera-sdk-java</url>
	</scm>

	<distributionManagement>
		<snapshotRepository>
			<id>ossrh</id>
			<url>https://oss.sonatype.org/content/repositories/snapshots</url>
		</snapshotRepository>
		<repository>
			<id>ossrh</id>
			<url>https://oss.sonatype.org/service/local/staging/deploy/maven2/</url>
		</repository>
	</distributionManagement>
	
	<dependencies>
		<dependency>
			<groupId>javax.xml.bind</groupId>
			<artifactId>jaxb-api</artifactId>
		</dependency>
		<dependency>
			<groupId>com.sun.xml.bind</groupId>
			<artifactId>jaxb-core</artifactId>
		</dependency>
		<dependency>
			<groupId>com.sun.xml.bind</groupId>
			<artifactId>jaxb-impl</artifactId>
		</dependency>
		<dependency>
			<groupId>javax.activation</groupId>
			<artifactId>activation</artifactId>
		</dependency>
		<dependency>
			<groupId>org.junit.jupiter</groupId>
			<artifactId>junit-jupiter-api</artifactId>
			<scope>test</scope>
		</dependency>
		<dependency>
			<groupId>org.junit.jupiter</groupId>
			<artifactId>junit-jupiter-engine</artifactId>
			<scope>test</scope>
		</dependency>
		<dependency>
			<groupId>org.junit.platform</groupId>
			<artifactId>junit-platform-suite-api</artifactId>
			<scope>test</scope>
		</dependency>
		<dependency>
			<groupId>org.junit.platform</groupId>
			<artifactId>junit-platform-commons</artifactId>
			<scope>test</scope>
		</dependency>
		<dependency>
			<groupId>org.junit.platform</groupId>
			<artifactId>junit-platform-engine</artifactId>
			<scope>test</scope>
		</dependency>
		<dependency>
			<groupId>org.junit.platform</groupId>
			<artifactId>junit-platform-launcher</artifactId>
			<scope>test</scope>
		</dependency>
		<dependency>
			<groupId>org.junit.platform</groupId>
			<artifactId>junit-platform-runner</artifactId>
			<scope>test</scope>
		</dependency>
		<dependency>
			<groupId>net.java.dev.jna</groupId>
			<artifactId>jna</artifactId>
		</dependency>
		<dependency>
			<groupId>commons-codec</groupId>
			<artifactId>commons-codec</artifactId>
		</dependency>
		<dependency>
			<groupId>org.apache.maven.plugins</groupId>
			<artifactId>maven-javadoc-plugin</artifactId>
			<type>maven-plugin</type>
			<exclusions>
				<exclusion>
					<groupId>org.slf4j</groupId>
					<artifactId>slf4j-api</artifactId>
				</exclusion>
				<exclusion>
					<groupId>org.slf4j</groupId>
					<artifactId>slf4j-nop</artifactId>
				</exclusion>
				<exclusion>
					<groupId>org.slf4j</groupId>
					<artifactId>slf4j-jdk14</artifactId>
				</exclusion>
				<exclusion>
					<groupId>org.slf4j</groupId>
					<artifactId>jcl-over-slf4j</artifactId>
				</exclusion>
			</exclusions>
		</dependency>
		<dependency>
			<groupId>com.google.api.grpc</groupId>
			<artifactId>proto-google-common-protos</artifactId>
		</dependency>
		<dependency>
			<groupId>com.google.protobuf</groupId>
			<artifactId>protobuf-java</artifactId>
		</dependency>
		<dependency>
			<groupId>io.grpc</groupId>
			<artifactId>grpc-all</artifactId>
		</dependency>
		<dependency>
			<groupId>org.junit.jupiter</groupId>
			<artifactId>junit-jupiter-params</artifactId>
			<scope>test</scope>
		</dependency>
		<dependency>
			<groupId>net.i2p.crypto</groupId>
			<artifactId>eddsa</artifactId>
		</dependency>
		<dependency>
			<groupId>com.madgag.spongycastle</groupId>
			<artifactId>core</artifactId>
		</dependency>
		<dependency>
			<groupId>com.opencrowd</groupId>
			<artifactId>hapi-proto</artifactId>
		</dependency>
		<dependency>
			<groupId>ch.qos.logback</groupId>
			<artifactId>logback-classic</artifactId>
			<exclusions>
				<exclusion>
					<groupId>org.slf4j</groupId>
					<artifactId>slf4j-api</artifactId>
				</exclusion>
			</exclusions>
		</dependency>
		<dependency>
			<groupId>ch.qos.logback</groupId>
			<artifactId>logback-core</artifactId>
		</dependency>
		<dependency>
			<groupId>org.bouncycastle</groupId>
			<artifactId>bcpkix-jdk15on</artifactId>
		</dependency>
		<dependency>
			<groupId>org.slf4j</groupId>
			<artifactId>slf4j-api</artifactId>
		</dependency>
	</dependencies>

>>>>>>> 0de3041... Merge pull request #36 from hashgraph/profile-deploy
    <build>
        <resources>
            <resource>
                <directory>src</directory>
                <excludes>
                    <exclude>**/*.java</exclude>
                </excludes>
            </resource>
            <resource>
                <directory>src/main/resources</directory>
                <targetPath>${project.build.directory}</targetPath>
                <includes>
<<<<<<< HEAD
                    <include>log4j.xml</include>
                    <include>simpleStorage.bin</include>
=======
					<include>logback.xml</include>
>>>>>>> 0de3041... Merge pull request #36 from hashgraph/profile-deploy
                </includes>
            </resource>
        </resources>

        <!-- definition of the used plugins and their version -->
        <pluginManagement>
            <plugins>
                <plugin>
                    <groupId>org.apache.maven.plugins</groupId>
                    <artifactId>maven-compiler-plugin</artifactId>
<<<<<<< HEAD
                    <version>3.7.0</version>
=======
                    <version>3.8.0</version>
>>>>>>> 0de3041... Merge pull request #36 from hashgraph/profile-deploy
                </plugin>
                <plugin>
                    <groupId>org.apache.maven.plugins</groupId>
                    <artifactId>maven-javadoc-plugin</artifactId>
                    <version>3.0.1</version>
                </plugin>
                <plugin>
                    <groupId>org.apache.maven.plugins</groupId>
                    <artifactId>maven-surefire-plugin</artifactId>
                    <version>2.19.1</version>
                </plugin>
                <plugin>
                    <groupId>org.apache.maven.plugins</groupId>
                    <artifactId>maven-deploy-plugin</artifactId>
                    <version>2.7</version>
                </plugin>
                <plugin>
                    <groupId>org.apache.maven.plugins</groupId>
                    <artifactId>maven-source-plugin</artifactId>
                    <version>3.0.1</version>
                </plugin>
            </plugins>
        </pluginManagement>

        <!-- applying the plugins to the maven build: -->
<<<<<<< HEAD
        <plugins>
            <plugin>
                <groupId>org.apache.maven.plugins</groupId>
                <artifactId>maven-source-plugin</artifactId>
                <executions>
                    <execution>
                        <id>attach-sources</id>
                        <goals>
                            <goal>jar</goal>
                        </goals>
                    </execution>
                </executions>
            </plugin>
            <!--<plugin>-->
            <!--<groupId>com.github.os72</groupId>-->
            <!--<artifactId>protoc-jar-maven-plugin</artifactId>-->
            <!--<version>3.6.0.1</version>-->
            <!--<executions>-->
            <!--<execution>-->
            <!--<phase>generate-sources</phase>-->
            <!--<goals>-->
            <!--<goal>run</goal>-->
            <!--</goals>-->
            <!--<configuration>-->
            <!--<protocArtifact>com.google.protobuf:protoc:3.6.1</protocArtifact>-->
            <!--<inputDirectories>-->
            <!--<include>${basedir}/src/main/proto</include>-->
            <!--</inputDirectories>-->
            <!--<outputTargets>-->
            <!--<outputTarget>-->
            <!--<type>java</type>-->
            <!--</outputTarget>-->
            <!--<outputTarget>-->
            <!--<type>grpc-java</type>-->
            <!--<pluginArtifact>io.grpc:protoc-gen-grpc-java:1.14.0</pluginArtifact>-->
            <!--</outputTarget>-->
            <!--</outputTargets>-->
            <!--</configuration>-->
            <!--</execution>-->
            <!--</executions>-->
            <!--</plugin>-->
            <plugin>
                <groupId>org.apache.maven.plugins</groupId>
                <artifactId>maven-compiler-plugin</artifactId>
                <configuration>
                    <source>${maven.compiler.source}</source>
                    <target>${maven.compiler.target}</target>
                </configuration>
            </plugin>
            <plugin>
                <groupId>org.apache.maven.plugins</groupId>
                <artifactId>maven-javadoc-plugin</artifactId>
                <configuration>
                    <excludePackageNames>com.hedera.sdk.api.proto.*</excludePackageNames>
                    <excludePackageNames>com.hedera.sdk.muquit.*</excludePackageNames>
                    <excludePackageNames>test.com.hedera.*</excludePackageNames>
                    <excludePackageNames>net.i2p.*</excludePackageNames>
                    <excludePackageNames>org.json.*</excludePackageNames>
                </configuration>
                <executions>
                    <execution>
                        <id>attach-javadocs</id>
                        <goals>
                            <goal>jar</goal>
                        </goals>
                    </execution>
                </executions>
            </plugin>
            <plugin>
                <groupId>org.apache.maven.plugins</groupId>
                <artifactId>maven-surefire-plugin</artifactId>
                <dependencies>
                    <dependency>
                        <groupId>org.junit.platform</groupId>
                        <artifactId>junit-platform-surefire-provider</artifactId>
                        <version>1.1.0</version>
                    </dependency>
                    <dependency>
                        <groupId>org.junit.jupiter</groupId>
                        <artifactId>junit-jupiter-engine</artifactId>
                        <version>5.2.0</version>
                    </dependency>
                </dependencies>
            </plugin>
            <plugin>
                <groupId>org.apache.maven.plugins</groupId>
                <artifactId>maven-deploy-plugin</artifactId>
                <configuration>
                    <altDeploymentRepository>internal.repo::default::file://${project.build.directory}/mvn-repo
                    </altDeploymentRepository>
                </configuration>
                <executions>
                    <execution>
                        <id>default-deploy</id>
                        <phase>deploy</phase>
                        <goals>
                            <goal>deploy</goal>
                        </goals>
                    </execution>
                </executions>
            </plugin>
        </plugins>
    </build>

    <reporting>
        <plugins>
            <plugin>
                <groupId>org.apache.maven.plugins</groupId>
                <artifactId>maven-project-info-reports-plugin</artifactId>
                <version>2.8</version>
                <configuration>
                    <dependencyLocationsEnabled>false</dependencyLocationsEnabled>
                </configuration>
            </plugin>
        </plugins>
    </reporting>

    <profiles>
        <!-- Shade profile which adds the possibility to generate an "uber-jar".
        Call "mvn clean install -Pshade" to invoke this additional plugin in the maven build -->
        <profile>
            <id>shade</id>
            <build>
                <plugins>
                    <plugin>
                        <groupId>org.apache.maven.plugins</groupId>
                        <artifactId>maven-shade-plugin</artifactId>
                        <version>3.2.0</version>
                        <configuration>
                            <artifactSet>
                                <excludes>
                                    <exclude>junit:junit</exclude>
                                    <exclude>*:xml-apis</exclude>
                                    <exclude>org.apache.maven:lib:tests</exclude>
                                </excludes>
                            </artifactSet>
                        </configuration>
                        <executions>
                            <execution>
                                <phase>package</phase>
                                <goals>
                                    <goal>shade</goal>
                                </goals>
                            </execution>
                        </executions>
                    </plugin>
                </plugins>
            </build>
        </profile>
    </profiles>
<<<<<<< HEAD

</project>
=======
    
</project>
=======
		<plugins>
			<plugin>
				<groupId>org.apache.maven.plugins</groupId>
				<artifactId>maven-source-plugin</artifactId>
				<executions>
					<execution>
						<id>attach-sources</id>
						<goals>
							<goal>jar</goal>
						</goals>
					</execution>
				</executions>
			</plugin>

			<plugin>
				<groupId>org.apache.maven.plugins</groupId>
				<artifactId>maven-compiler-plugin</artifactId>
				<configuration>
                    <source>${maven.compiler.source}</source>
                    <target>${maven.compiler.target}</target>
                </configuration>
			</plugin>

			<plugin>
				<groupId>org.apache.maven.plugins</groupId>
				<artifactId>maven-javadoc-plugin</artifactId>
				<configuration>
					<javadocExecutable>${java.home}/bin/javadoc</javadocExecutable>
					<excludePackageNames>com.hedera.sdk.api.proto.*</excludePackageNames>
					<excludePackageNames>com.hedera.sdk.muquit.*</excludePackageNames>
					<excludePackageNames>test.com.hedera.*</excludePackageNames>
					<excludePackageNames>net.i2p.*</excludePackageNames>
					<excludePackageNames>org.json.*</excludePackageNames>
					<additionalOptions>-html5</additionalOptions>
				</configuration>
				<executions>
					<execution>
						<id>attach-javadocs</id>
						<goals>
							<goal>jar</goal>
						</goals>
					</execution>
				</executions>
			</plugin>

			<plugin>
				<groupId>org.apache.maven.plugins</groupId>
				<artifactId>maven-surefire-plugin</artifactId>
				<dependencies>
					<dependency>
						<groupId>org.junit.platform</groupId>
						<artifactId>junit-platform-surefire-provider</artifactId>
						<version>1.1.0</version>
					</dependency>
					<dependency>
						<groupId>org.junit.jupiter</groupId>
						<artifactId>junit-jupiter-engine</artifactId>
						<version>5.2.0</version>
					</dependency>
				</dependencies>
			</plugin>

			<plugin>
				<artifactId>maven-deploy-plugin</artifactId>
				<configuration>
					<altDeploymentRepository>internal.repo::default::file://${project.build.directory}/mvn-repo</altDeploymentRepository>
				</configuration>
				<executions>
					<execution>
						<id>default-deploy</id>
						<phase>deploy</phase>
						<goals>
							<goal>deploy</goal>
						</goals>
					</execution>
				</executions>
			</plugin>
		</plugins>
	</build>

	<reporting>
		<plugins>
			<plugin>
				<groupId>org.apache.maven.plugins</groupId>
				<artifactId>maven-project-info-reports-plugin</artifactId>
				<version>2.8</version>
				<configuration>
					<dependencyLocationsEnabled>false</dependencyLocationsEnabled>
				</configuration>
			</plugin>
		</plugins>
	</reporting>

    <profiles>
        <!-- Depploy profile which adds the possibility to distribute the .jar to a remote repository
        Call "mvn clean deploy -Pdeploy" to invoke this additional plugin in the maven build -->
        <profile>
            <id>deploy</id>
			<properties>
				<gpg.executable>gpg2</gpg.executable>
			</properties>
			<build>
				<plugins>
					<plugin>
						<groupId>org.apache.maven.plugins</groupId>
						<artifactId>maven-gpg-plugin</artifactId>
						<version>1.5</version>
						<configuration>
							<skip>false</skip>
						</configuration>
						<executions>
							<execution>
								<id>sign-artifacts</id>
								<phase>verify</phase>
								<goals>
									<goal>sign</goal>
								</goals>
							</execution>
						</executions>
					</plugin>
					<plugin>
						<groupId>org.sonatype.plugins</groupId>
						<artifactId>nexus-staging-maven-plugin</artifactId>
						<version>1.6.7</version>
						<extensions>true</extensions>
						<configuration>
							<serverId>ossrh</serverId>
							<nexusUrl>https://oss.sonatype.org/</nexusUrl>
							<autoReleaseAfterClose>false</autoReleaseAfterClose>
						</configuration>
					</plugin>
				</plugins>
			</build>		
        </profile>
    </profiles>
</project>
>>>>>>> 0de3041... Merge pull request #36 from hashgraph/profile-deploy
>>>>>>> bde5dca7
<|MERGE_RESOLUTION|>--- conflicted
+++ resolved
@@ -1,19 +1,38 @@
 <?xml version="1.0" encoding="UTF-8"?>
-<project xmlns="http://maven.apache.org/POM/4.0.0"
-<<<<<<< HEAD
-         xmlns:xsi="http://www.w3.org/2001/XMLSchema-instance"
-         xsi:schemaLocation="http://maven.apache.org/POM/4.0.0 http://maven.apache.org/xsd/maven-4.0.0.xsd">
-    <modelVersion>4.0.0</modelVersion>
+
+	xmlns:xsi="http://www.w3.org/2001/XMLSchema-instance"
+	xsi:schemaLocation="http://maven.apache.org/POM/4.0.0 http://maven.apache.org/xsd/maven-4.0.0.xsd">
+	<modelVersion>4.0.0</modelVersion>
 
     <parent>
-        <groupId>com.hedera</groupId>
-        <artifactId>hedera-sdk-java</artifactId>
-        <version>0.1.0</version>
+        <groupId>com.hedera.hashgraph</groupId>
+        <artifactId>java-sdk-full</artifactId>
+        <version>0.2.0</version>
     </parent>
-
-    <groupId>com.hedera</groupId>
-    <artifactId>sdk</artifactId>
-    <version>0.1.0</version>
+    
+	<groupId>com.hedera.hashgraph</groupId>
+	<artifactId>java-sdk</artifactId>
+	<version>0.2.0</version>
+	<packaging>jar</packaging>
+
+	<name>sdk</name>
+	<description>Java SDK for interacting with the Hedera API</description>
+	<url>http://www.hedera.com</url>
+
+	<licenses>
+		<license>
+			<name>Apache License, Version 2.0</name>
+			<url>http://www.apache.org/licenses/LICENSE-2.0.txt</url>
+			<distribution>repo</distribution>
+		</license>
+	</licenses>
+
+	<developers>
+		<developer>
+			<organization>Hedera Hashgraph</organization>
+			<organizationUrl>http://www.hedera.com</organizationUrl>
+		</developer>
+	</developers>
 
 	<scm>
 		<connection>scm:git:git://github.com/hashgraph/hedera-sdk-java.git</connection>
@@ -31,7 +50,7 @@
 			<url>https://oss.sonatype.org/service/local/staging/deploy/maven2/</url>
 		</repository>
 	</distributionManagement>
-
+	
 	<dependencies>
 		<dependency>
 			<groupId>javax.xml.bind</groupId>
@@ -166,248 +185,8 @@
 			<groupId>org.slf4j</groupId>
 			<artifactId>slf4j-api</artifactId>
 		</dependency>
-		<dependency>
-			<groupId>com.google.guava</groupId>
-			<artifactId>guava</artifactId>
-		</dependency>
-		<dependency>
-			<groupId>org.apache.httpcomponents</groupId>
-			<artifactId>httpcore</artifactId>
-		</dependency>
 	</dependencies>
 
-        <!-- testing -->
-        <dependency>
-            <groupId>org.junit.jupiter</groupId>
-            <artifactId>junit-jupiter-api</artifactId>
-            <scope>test</scope>
-        </dependency>
-        <dependency>
-            <groupId>org.junit.jupiter</groupId>
-            <artifactId>junit-jupiter-engine</artifactId>
-            <scope>test</scope>
-        </dependency>
-        <dependency>
-            <groupId>org.junit.platform</groupId>
-            <artifactId>junit-platform-suite-api</artifactId>
-            <scope>test</scope>
-        </dependency>
-        <dependency>
-            <groupId>org.junit.platform</groupId>
-            <artifactId>junit-platform-commons</artifactId>
-            <version>1.2.0</version>
-            <scope>test</scope>
-        </dependency>
-        <dependency>
-            <groupId>org.junit.platform</groupId>
-            <artifactId>junit-platform-engine</artifactId>
-            <scope>test</scope>
-        </dependency>
-        <dependency>
-            <groupId>org.junit.platform</groupId>
-            <artifactId>junit-platform-launcher</artifactId>
-            <scope>test</scope>
-        </dependency>
-        <dependency>
-            <groupId>org.junit.platform</groupId>
-            <artifactId>junit-platform-runner</artifactId>
-            <scope>test</scope>
-        </dependency>
-        <dependency>
-            <groupId>org.junit.jupiter</groupId>
-            <artifactId>junit-jupiter-params</artifactId>
-            <scope>test</scope>
-        </dependency>
-    </dependencies>
-=======
-	xmlns:xsi="http://www.w3.org/2001/XMLSchema-instance"
-	xsi:schemaLocation="http://maven.apache.org/POM/4.0.0 http://maven.apache.org/xsd/maven-4.0.0.xsd">
-	<modelVersion>4.0.0</modelVersion>
-
-    <parent>
-        <groupId>com.hedera.hashgraph</groupId>
-        <artifactId>java-sdk-full</artifactId>
-        <version>0.2.0</version>
-    </parent>
-    
-	<groupId>com.hedera.hashgraph</groupId>
-	<artifactId>java-sdk</artifactId>
-	<version>0.2.0</version>
-	<packaging>jar</packaging>
-
-	<name>sdk</name>
-	<description>Java SDK for interacting with the Hedera API</description>
-	<url>http://www.hedera.com</url>
-
-	<licenses>
-		<license>
-			<name>Apache License, Version 2.0</name>
-			<url>http://www.apache.org/licenses/LICENSE-2.0.txt</url>
-			<distribution>repo</distribution>
-		</license>
-	</licenses>
-
-	<developers>
-		<developer>
-			<organization>Hedera Hashgraph</organization>
-			<organizationUrl>http://www.hedera.com</organizationUrl>
-		</developer>
-	</developers>
-
-	<scm>
-		<connection>scm:git:git://github.com/hashgraph/hedera-sdk-java.git</connection>
-		<developerConnection>scm:git:ssh://github.com:hashgraph/hedera-sdk-java.git</developerConnection>
-		<url>http://github.com/hashgraph/hedera-sdk-java</url>
-	</scm>
-
-	<distributionManagement>
-		<snapshotRepository>
-			<id>ossrh</id>
-			<url>https://oss.sonatype.org/content/repositories/snapshots</url>
-		</snapshotRepository>
-		<repository>
-			<id>ossrh</id>
-			<url>https://oss.sonatype.org/service/local/staging/deploy/maven2/</url>
-		</repository>
-	</distributionManagement>
-	
-	<dependencies>
-		<dependency>
-			<groupId>javax.xml.bind</groupId>
-			<artifactId>jaxb-api</artifactId>
-		</dependency>
-		<dependency>
-			<groupId>com.sun.xml.bind</groupId>
-			<artifactId>jaxb-core</artifactId>
-		</dependency>
-		<dependency>
-			<groupId>com.sun.xml.bind</groupId>
-			<artifactId>jaxb-impl</artifactId>
-		</dependency>
-		<dependency>
-			<groupId>javax.activation</groupId>
-			<artifactId>activation</artifactId>
-		</dependency>
-		<dependency>
-			<groupId>org.junit.jupiter</groupId>
-			<artifactId>junit-jupiter-api</artifactId>
-			<scope>test</scope>
-		</dependency>
-		<dependency>
-			<groupId>org.junit.jupiter</groupId>
-			<artifactId>junit-jupiter-engine</artifactId>
-			<scope>test</scope>
-		</dependency>
-		<dependency>
-			<groupId>org.junit.platform</groupId>
-			<artifactId>junit-platform-suite-api</artifactId>
-			<scope>test</scope>
-		</dependency>
-		<dependency>
-			<groupId>org.junit.platform</groupId>
-			<artifactId>junit-platform-commons</artifactId>
-			<scope>test</scope>
-		</dependency>
-		<dependency>
-			<groupId>org.junit.platform</groupId>
-			<artifactId>junit-platform-engine</artifactId>
-			<scope>test</scope>
-		</dependency>
-		<dependency>
-			<groupId>org.junit.platform</groupId>
-			<artifactId>junit-platform-launcher</artifactId>
-			<scope>test</scope>
-		</dependency>
-		<dependency>
-			<groupId>org.junit.platform</groupId>
-			<artifactId>junit-platform-runner</artifactId>
-			<scope>test</scope>
-		</dependency>
-		<dependency>
-			<groupId>net.java.dev.jna</groupId>
-			<artifactId>jna</artifactId>
-		</dependency>
-		<dependency>
-			<groupId>commons-codec</groupId>
-			<artifactId>commons-codec</artifactId>
-		</dependency>
-		<dependency>
-			<groupId>org.apache.maven.plugins</groupId>
-			<artifactId>maven-javadoc-plugin</artifactId>
-			<type>maven-plugin</type>
-			<exclusions>
-				<exclusion>
-					<groupId>org.slf4j</groupId>
-					<artifactId>slf4j-api</artifactId>
-				</exclusion>
-				<exclusion>
-					<groupId>org.slf4j</groupId>
-					<artifactId>slf4j-nop</artifactId>
-				</exclusion>
-				<exclusion>
-					<groupId>org.slf4j</groupId>
-					<artifactId>slf4j-jdk14</artifactId>
-				</exclusion>
-				<exclusion>
-					<groupId>org.slf4j</groupId>
-					<artifactId>jcl-over-slf4j</artifactId>
-				</exclusion>
-			</exclusions>
-		</dependency>
-		<dependency>
-			<groupId>com.google.api.grpc</groupId>
-			<artifactId>proto-google-common-protos</artifactId>
-		</dependency>
-		<dependency>
-			<groupId>com.google.protobuf</groupId>
-			<artifactId>protobuf-java</artifactId>
-		</dependency>
-		<dependency>
-			<groupId>io.grpc</groupId>
-			<artifactId>grpc-all</artifactId>
-		</dependency>
-		<dependency>
-			<groupId>org.junit.jupiter</groupId>
-			<artifactId>junit-jupiter-params</artifactId>
-			<scope>test</scope>
-		</dependency>
-		<dependency>
-			<groupId>net.i2p.crypto</groupId>
-			<artifactId>eddsa</artifactId>
-		</dependency>
-		<dependency>
-			<groupId>com.madgag.spongycastle</groupId>
-			<artifactId>core</artifactId>
-		</dependency>
-		<dependency>
-			<groupId>com.opencrowd</groupId>
-			<artifactId>hapi-proto</artifactId>
-		</dependency>
-		<dependency>
-			<groupId>ch.qos.logback</groupId>
-			<artifactId>logback-classic</artifactId>
-			<exclusions>
-				<exclusion>
-					<groupId>org.slf4j</groupId>
-					<artifactId>slf4j-api</artifactId>
-				</exclusion>
-			</exclusions>
-		</dependency>
-		<dependency>
-			<groupId>ch.qos.logback</groupId>
-			<artifactId>logback-core</artifactId>
-		</dependency>
-		<dependency>
-			<groupId>org.bouncycastle</groupId>
-			<artifactId>bcpkix-jdk15on</artifactId>
-		</dependency>
-		<dependency>
-			<groupId>org.slf4j</groupId>
-			<artifactId>slf4j-api</artifactId>
-		</dependency>
-	</dependencies>
-
->>>>>>> 0de3041... Merge pull request #36 from hashgraph/profile-deploy
     <build>
         <resources>
             <resource>
@@ -420,12 +199,7 @@
                 <directory>src/main/resources</directory>
                 <targetPath>${project.build.directory}</targetPath>
                 <includes>
-<<<<<<< HEAD
-                    <include>log4j.xml</include>
-                    <include>simpleStorage.bin</include>
-=======
 					<include>logback.xml</include>
->>>>>>> 0de3041... Merge pull request #36 from hashgraph/profile-deploy
                 </includes>
             </resource>
         </resources>
@@ -436,11 +210,7 @@
                 <plugin>
                     <groupId>org.apache.maven.plugins</groupId>
                     <artifactId>maven-compiler-plugin</artifactId>
-<<<<<<< HEAD
-                    <version>3.7.0</version>
-=======
                     <version>3.8.0</version>
->>>>>>> 0de3041... Merge pull request #36 from hashgraph/profile-deploy
                 </plugin>
                 <plugin>
                     <groupId>org.apache.maven.plugins</groupId>
@@ -466,7 +236,6 @@
         </pluginManagement>
 
         <!-- applying the plugins to the maven build: -->
-<<<<<<< HEAD
         <plugins>
             <plugin>
                 <groupId>org.apache.maven.plugins</groupId>
@@ -617,13 +386,7 @@
             </build>
         </profile>
     </profiles>
-<<<<<<< HEAD
-
 </project>
-=======
-    
-</project>
-=======
 		<plugins>
 			<plugin>
 				<groupId>org.apache.maven.plugins</groupId>
@@ -759,6 +522,4 @@
 			</build>		
         </profile>
     </profiles>
-</project>
->>>>>>> 0de3041... Merge pull request #36 from hashgraph/profile-deploy
->>>>>>> bde5dca7
+</project>