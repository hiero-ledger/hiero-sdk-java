--- conflicted
+++ resolved
@@ -7,11 +7,7 @@
 }
 
 group = "com.hedera.hashgraph"
-<<<<<<< HEAD
-version = "2.0.8"
-=======
 version = "2.0.9-beta.1"
->>>>>>> 91354688
 description = "Hedera™ Hashgraph SDK for Java"
 
 configurations {
@@ -182,7 +178,6 @@
     systemProperty "HEDERA_NETWORK", findProperty("HEDERA_NETWORK")
 }
 
-<<<<<<< HEAD
 modifyPom {
 	project {
 		description 'Hedera™ Hashgraph SDK for Java'
@@ -220,45 +215,6 @@
 			}
 		}
 	}
-=======
-jar {
-    exclude "**/*.proto"
-    archiveBaseName = "sdk-corda"
-    includeEmptyDirs = false
-}
-
-modifyPom {
-    project {
-        description 'Hedera™ Hashgraph SDK for Java'
-        name 'sdk'
-        url 'https://github.com/hashgraph/hedera-sdk-java'
-        organization {
-            name 'Hedera Hashgraph'
-            url 'https://www.hedera.com'
-        }
-        issueManagement {
-            system 'GitHub'
-            url 'https://github.com/hashgraph/hedera-sdk-java/issues'
-        }
-        licenses {
-            license {
-                name 'Apache License, Version 2.0'
-                url 'https://github.com/hashgraph/hedera-sdk-java/blob/master/LICENSE'
-                distribution 'repo'
-            }
-        }
-        scm {
-            url 'https://github.com/hashgraph/hedera-sdk-java'
-            connection 'scm:git:https://github.com/hashgraph/hedera-sdk-java.git'
-            developerConnection 'scm:git:ssh://github.com:hashgraph/hedera-sdk-java.git'
-        }
-        developers {
-            developer {
-                name 'Ryan Leckey'
-            }
-        }
-    }
->>>>>>> 91354688
 }
 
 extraArchive {
@@ -268,9 +224,8 @@
 }
 
 nexus {
-<<<<<<< HEAD
-	sign = true
-	repositoryUrl = 'https://oss.sonatype.org/service/local/staging/deploy/maven2/'
+    sign = true
+    repositoryUrl = 'https://oss.sonatype.org/service/local/staging/deploy/maven2/'
 }
 
 jar {
@@ -280,8 +235,4 @@
 tasks.withType(Jar.class) {
 	archiveBaseName = "sdk-jdk7"
 	includeEmptyDirs = false
-=======
-    sign = true
-    repositoryUrl = 'https://oss.sonatype.org/service/local/staging/deploy/maven2/'
->>>>>>> 91354688
 }