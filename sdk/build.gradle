--- conflicted
+++ resolved
@@ -6,247 +6,4 @@
 	id "com.google.protobuf" version "0.8.18"
 }
 
-<<<<<<< HEAD
-apply from: "./jdk7.gradle"
-=======
-configurations {
-	integrationTestImplementation.extendsFrom testImplementation
-	integrationTestRuntimeOnly.extendsFrom testRuntimeOnly
-}
-
-dependencies {
-	// https://github.com/bsideup/jabel
-	annotationProcessor 'com.github.bsideup.jabel:jabel-javac-plugin:0.4.2'
-
-	// custom annotation processor to help generate methods around executables
-	annotationProcessor project(":executable-processor")
-	compileOnly project(":executable-annotation")
-
-	// NOTE: BouncyCastle is frozen at v1.60 for compatibility with Corda <https://www.corda.net/>
-	// <https://github.com/corda/corda/blob/2c10b6c3b9dace7831b5da73a065c3269a703d85/constants.properties#L23>
-	implementation "org.bouncycastle:bcprov-jdk15on:1.70"
-
-	// Protobuf Lite is used to maintain easy compatibility with Android
-	// https://github.com/protocolbuffers/protobuf/blob/master/java/lite.md
-	api "com.google.protobuf:protobuf-javalite:3.21.1"
-
-	// https://mvnrepository.com/artifact/org.slf4j/slf4j-api
-	implementation 'org.slf4j:slf4j-api:1.7.36'
-
-	// Toggle which slf4j library to use to enable/disable logging
-	testRuntimeOnly 'org.slf4j:slf4j-nop:2.0.0-alpha7'
-	integrationTestRuntimeOnly 'org.slf4j:slf4j-nop:2.0.0-alpha6'
-	// testRuntimeOnly 'org.slf4j:slf4j-simple:2.0.0-alpha1'
-	// integrationTestRuntimeOnly 'org.slf4j:slf4j-simple:2.0.0-alpha1'
-
-	implementation "io.grpc:grpc-core:1.46.0"
-	implementation "io.grpc:grpc-protobuf-lite:1.46.0"
-	implementation "io.grpc:grpc-stub:1.46.0"
-
-	testImplementation "org.assertj:assertj-core:3.22.0"
-	testImplementation "org.junit.jupiter:junit-jupiter-engine:5.8.2"
-	testImplementation "org.junit.jupiter:junit-jupiter-params:5.8.2"
-
-	testRuntimeOnly "org.slf4j:slf4j-simple:1.7.36"
-	testRuntimeOnly "io.grpc:grpc-netty-shaded:1.46.0"
-	integrationTestRuntimeOnly 'io.grpc:grpc-netty-shaded:1.45.1'
-
-	// NOTE: This is to support Android API < 24. Once it becomes acceptable to require API 24+ we can drop this and
-	//	   use CompletableFuture directly.
-	// https://github.com/stefan-zobel/streamsupport
-	// https://developer.android.com/about/dashboards/index.html
-	api "net.sourceforge.streamsupport:streamsupport:1.7.4"
-	api "net.sourceforge.streamsupport:streamsupport-cfuture:1.7.4"
-
-	// NOTE: This is to support Android API < 26.
-	api "org.threeten:threetenbp:1.6.0"
-
-	implementation "com.google.code.gson:gson:2.9.0"
-
-	testImplementation "io.github.json-snapshot:json-snapshot:1.0.17"
-
-	implementation 'javax.annotation:javax.annotation-api:1.3.2'
-
-	implementation "com.esaulpaugh:headlong:6.3.2"
-}
-
-// https://github.com/google/protobuf-gradle-plugin
-protobuf {
-	protoc {
-		artifact = "com.google.protobuf:protoc:3.21.1"
-	}
-	plugins {
-		grpc {
-			artifact = "io.grpc:protoc-gen-grpc-java:1.46.0"
-		}
-	}
-	generateProtoTasks {
-		all().each { task ->
-			task.builtins {
-				java {
-					option "lite"
-				}
-			}
-
-			task.plugins {
-				grpc {
-					option "lite"
-				}
-			}
-		}
-	}
-}
-
-tasks.withType(JavaCompile).configureEach {
-	// https://github.com/gradle/gradle/issues/2510#issuecomment-604986414
-	// release = 8
-	compileJava {
-		options.compilerArgs += [
-			"--release",
-			"8" // Avoid using Java 12 APIs
-		]
-	}
-}
-
-sourceSets {
-	main {
-		java {
-			srcDirs 'src/main/java'
-			srcDirs 'build/generated/source/proto/main/java'
-			srcDirs 'build/generated/source/proto/main/grpc'
-		}
-	}
-	integrationTest {
-		java.srcDir "$projectDir/src/integrationTest/java"
-
-		compileClasspath += sourceSets.main.output
-		runtimeClasspath += sourceSets.main.output
-	}
-}
-
-idea {
-	module {
-		sourceDirs -= file("src/integrationTest/java")
-		testSourceDirs += file("src/integrationTest/java")
-	}
-}
-
-jacocoTestReport {
-	// make sure to use any/all test coverage data for the report
-	executionData fileTree(dir: buildDir, include: "jacoco/*.exec")
-
-	// remove generated proto files from report
-	afterEvaluate {
-		classDirectories.setFrom(files(classDirectories.files.collect {
-			fileTree(dir: it, exclude: '**/proto/**')
-		}))
-	}
-
-	// configure it so only xml is generated for the report
-	reports {
-		xml.enabled true
-		html.enabled true
-		csv.enabled false
-	}
-
-	// make sure we run all tests before this report is made
-	dependsOn tasks.withType(Test)
-}
-
-task integrationTest(type: Test) {
-	testClassesDirs = sourceSets.integrationTest.output.classesDirs
-	classpath = sourceSets.integrationTest.runtimeClasspath
-
-	onlyIf {
-		System.getenv('OPERATOR_ID') != null && System.getenv('OPERATOR_KEY') != null || System.getenv('CONFIG_FILE') != null
-	}
-}
-
-tasks.withType(Javadoc) {
-	source = sourceSets.main.allJava + file("$buildDir/generated/sources/annotationProcessor/java/main")
-}
-
-tasks.withType(Test) {
-	useJUnitPlatform()
-
-	// NOTE: Uncomment to enable trace logs in the SDK during tests
-	// jvmArgs "-Dorg.slf4j.simpleLogger.log.com.hedera.hashgraph=trace"
-
-	// this task will fail on the first failed test
-	failFast = true
-
-	// emit logs per passed or failed test
-	testLogging {
-		exceptionFormat = 'full'
-		events "passed", "skipped", "failed", "standardOut", "standardError"
-	}
-
-	// propagate system environment to test runner
-	systemProperty "OPERATOR_ID", findProperty("OPERATOR_ID")
-	systemProperty "OPERATOR_KEY", findProperty("OPERATOR_KEY")
-	systemProperty "CONFIG_FILE", findProperty("CONFIG_FILE")
-	systemProperty "HEDERA_NETWORK", findProperty("HEDERA_NETWORK")
-}
-
-jar {
-	exclude "**/*.proto"
-	archiveBaseName = "sdk-corda"
-	includeEmptyDirs = false
-}
-
-//stagingId = 890139c7fb9c81
-
-publishing {
-	publications {
-		mavenJava(MavenPublication) {
-			artifactId = "sdk"
-
-			pom {
-				name = "Hedera SDK"
-				description = "Hedera™ Hashgraph SDK for Java"
-				url = 'https://github.com/hashgraph/hedera-sdk-java'
-
-				organization {
-					name = "Hedera Hashgraph"
-					url = "https://www.hedera.com"
-				}
-
-				issueManagement {
-					system = "GitHub"
-					url = "https://github.com/hashgraph/hedera-sdk-java/issues"
-				}
-
-				licenses {
-					license {
-						name = "Apache License, Version 2.0"
-						url = "https://github.com/hashgraph/hedera-sdk-java/blob/main/LICENSE"
-						distribution = "repo"
-					}
-				}
-
-				scm {
-					url = "https://github.com/hashgraph/hedera-sdk-java"
-					connection = "scm:git:https://github.com/hashgraph/hedera-sdk-java.git"
-					developerConnection = "scm:git:ssh://github.com:hashgraph/hedera-sdk-java.git"
-				}
-
-				developers {
-					developer {
-						name = "Ryan Leckey"
-					}
-
-					developer {
-						name = "Daniel Akhterov"
-					}
-				}
-			}
-
-			from(components.java)
-		}
-	}
-}
-
-signing {
-	sign publishing.publications.mavenJava
-}
->>>>>>> 20e93932
+apply from: "./jdk7.gradle"