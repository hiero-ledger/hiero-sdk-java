--- conflicted
+++ resolved
@@ -181,49 +181,25 @@
 	systemProperty "HEDERA_NETWORK", findProperty("HEDERA_NETWORK")
 }
 
-<<<<<<< HEAD
-=======
 jar {
 	exclude "**/*.proto"
 	archiveBaseName = "sdk-corda"
 	includeEmptyDirs = false
 }
 
->>>>>>> f36a5ffd
 modifyPom {
 	project {
 		description 'Hedera™ Hashgraph SDK for Java'
 		name 'sdk'
-<<<<<<< HEAD
-
 		url 'https://github.com/hashgraph/hedera-sdk-java'
-
-=======
-		url 'https://github.com/hashgraph/hedera-sdk-java'
->>>>>>> f36a5ffd
 		organization {
 			name 'Hedera Hashgraph'
 			url 'https://www.hedera.com'
 		}
-<<<<<<< HEAD
-
-=======
->>>>>>> f36a5ffd
 		issueManagement {
 			system 'GitHub'
 			url 'https://github.com/hashgraph/hedera-sdk-java/issues'
 		}
-<<<<<<< HEAD
-
-		licenses {
-			license {
-				name 'Apache License, Version 2.0'
-				url 'https://github.com/hashgraph/hedera-sdk-java/blob/master/LICENSE'
-				distribution 'repo'
-			}
-		}
-
-=======
 		licenses {
 			license {
 				name 'Apache License, Version 2.0'
@@ -231,16 +207,11 @@
 				distribution 'repo'
 			}
 		}
->>>>>>> f36a5ffd
 		scm {
 			url 'https://github.com/hashgraph/hedera-sdk-java'
 			connection 'scm:git:https://github.com/hashgraph/hedera-sdk-java.git'
 			developerConnection 'scm:git:ssh://github.com:hashgraph/hedera-sdk-java.git'
 		}
-<<<<<<< HEAD
-
-=======
->>>>>>> f36a5ffd
 		developers {
 			developer {
 				name 'Ryan Leckey'
@@ -256,9 +227,8 @@
 }
 
 nexus {
-<<<<<<< HEAD
-    sign = true
-    repositoryUrl = 'https://oss.sonatype.org/service/local/staging/deploy/maven2/'
+	sign = true
+	repositoryUrl = 'https://oss.sonatype.org/service/local/staging/deploy/maven2/'
 }
 
 jar {
@@ -268,8 +238,4 @@
 tasks.withType(Jar.class) {
 	archiveBaseName = "sdk-jdk7"
 	includeEmptyDirs = false
-=======
-	sign = true
-	repositoryUrl = 'https://oss.sonatype.org/service/local/staging/deploy/maven2/'
->>>>>>> f36a5ffd
 }