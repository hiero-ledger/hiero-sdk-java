plugins {
	id "java-library"
	id "idea"
	id "maven"
	id "com.bmuschko.nexus" version "2.3.1"
	id "com.google.protobuf" version "0.8.14"
}

group = "com.hedera.hashgraph"
<<<<<<< HEAD
version = "2.0.4"
=======
version = "2.0.5-beta.1"
>>>>>>> 2b829fe8
description = "Hedera™ Hashgraph SDK for Java"

configurations {
	integrationTestImplementation.extendsFrom testImplementation
	integrationTestRuntimeOnly.extendsFrom testRuntimeOnly
}

dependencies {
	// https://github.com/bsideup/jabel
	annotationProcessor('com.github.bsideup.jabel:jabel-javac-plugin') {
		version {
			branch = 'master'
		}
	}

	// custom annotation processor to help generate methods around executables
	annotationProcessor project(":executable-processor")
	compileOnly project(":executable-annotation")

	implementation "org.bouncycastle:bcprov-jdk15on:1.68"

	// Protobuf Lite is used to maintain easy compatibility with Android
	// https://github.com/protocolbuffers/protobuf/blob/master/java/lite.md
	api "com.google.protobuf:protobuf-javalite:3.14.0"

	// https://mvnrepository.com/artifact/org.slf4j/slf4j-api
	implementation 'org.slf4j:slf4j-api:1.7.30'

<<<<<<< HEAD
	implementation "net.javacrumbs.future-converter:future-converter-java8-guava:1.2.0"

=======
>>>>>>> 2b829fe8
	implementation "io.grpc:grpc-api:1.35.0"
	implementation "io.grpc:grpc-protobuf-lite:1.35.0"
	implementation "io.grpc:grpc-stub:1.35.0"

	testImplementation "org.junit.jupiter:junit-jupiter-engine:5.6.1"
	testImplementation "org.junit.jupiter:junit-jupiter-params:5.6.1"

	testRuntimeOnly "org.slf4j:slf4j-simple:1.7.30"
	testRuntimeOnly "io.grpc:grpc-netty-shaded:1.35.0"
	integrationTestRuntimeOnly "io.grpc:grpc-netty-shaded:1.35.0"
<<<<<<< HEAD
=======

	// NOTE: This is to support Android API < 24. Once it becomes acceptable to require API 24+ we can drop this and
	//       use CompletableFuture directly.
	// https://github.com/stefan-zobel/streamsupport
	// https://developer.android.com/about/dashboards/index.html
	api "net.sourceforge.streamsupport:streamsupport:1.7.2"
	api "net.sourceforge.streamsupport:streamsupport-cfuture:1.7.2"

	// NOTE: This is to support Android API < 26.
	api "org.threeten:threetenbp:1.4.4"
>>>>>>> 2b829fe8

	implementation "com.google.code.gson:gson:2.8.6"

	testImplementation "io.github.json-snapshot:json-snapshot:1.0.17"
}

// https://github.com/google/protobuf-gradle-plugin
protobuf {
	protoc {
		artifact = "com.google.protobuf:protoc:3.14.0"
	}
	plugins {
		grpc {
			artifact = "io.grpc:protoc-gen-grpc-java:1.35.0"
		}
	}
	generateProtoTasks {
		all().each { task ->
			task.builtins {
				java {
					option "lite"
				}
			}

			task.plugins {
				grpc {
					option "lite"
				}
			}
		}
	}
}


tasks.withType(JavaCompile).configureEach {
	// https://github.com/gradle/gradle/issues/2510#issuecomment-604986414
	// release = 9
	compileJava {
		options.compilerArgs += [
			"--release",
			"9" // Avoid using Java 12 APIs
		]
	}
}

sourceSets {
	integrationTest {
		java.srcDir "$projectDir/src/integrationTest/java"

		compileClasspath += sourceSets.main.output
		runtimeClasspath += sourceSets.main.output
	}
}

idea {
	module {
		sourceDirs -= file("src/integrationTest/java")
		testSourceDirs += file("src/integrationTest/java")
	}
}

jacocoTestReport {
	// make sure to use any/all test coverage data for the report
	executionData fileTree(dir: buildDir, include: "jacoco/*.exec")

	// remove generated proto files from report
    afterEvaluate {
        classDirectories.setFrom(files(classDirectories.files.collect {
            fileTree(dir: it, exclude: '**/proto/**')
        }))
    }

	// configure it so only xml is generated for the report
	reports {
		xml.enabled true
		xml.destination file("$buildDir/reports/jacoco/report.xml")
		html.enabled true
		csv.enabled false
	}

	// make sure we run all tests before this report is made
	dependsOn tasks.withType(Test)
}

task integrationTest(type: Test) {
	testClassesDirs = sourceSets.integrationTest.output.classesDirs
	classpath = sourceSets.integrationTest.runtimeClasspath
}

tasks.withType(Javadoc) {
	source = sourceSets.main.allJava + file("$buildDir/generated/sources/annotationProcessor/java/main")
}

tasks.withType(Test) {
	useJUnitPlatform()

	// NOTE: Uncomment to enable trace logs in the SDK during tests
	// jvmArgs "-Dorg.slf4j.simpleLogger.log.com.hedera.hashgraph=trace"

	// this task will fail on the first failed test
	failFast = true

	// emit logs per passed or failed test
	testLogging {
		exceptionFormat = 'full'
		events "passed", "skipped", "failed", "standardOut", "standardError"
	}

	// propagate system environment to test runner
	systemProperty "OPERATOR_ID", findProperty("OPERATOR_ID")
	systemProperty "OPERATOR_KEY", findProperty("OPERATOR_KEY")
	systemProperty "CONFIG_FILE", findProperty("CONFIG_FILE")
	systemProperty "HEDERA_NETWORK", findProperty("HEDERA_NETWORK")
}

modifyPom {
	project {
		description 'Hedera™ Hashgraph SDK for Java'
		name 'sdk'

		url 'https://github.com/hashgraph/hedera-sdk-java'

		organization {
			name 'Hedera Hashgraph'
			url 'https://www.hedera.com'
		}

		issueManagement {
			system 'GitHub'
			url 'https://github.com/hashgraph/hedera-sdk-java/issues'
		}

		licenses {
			license {
				name 'Apache License, Version 2.0'
				url 'https://github.com/hashgraph/hedera-sdk-java/blob/master/LICENSE'
				distribution 'repo'
			}
		}

		scm {
			url 'https://github.com/hashgraph/hedera-sdk-java'
			connection 'scm:git:https://github.com/hashgraph/hedera-sdk-java.git'
			developerConnection 'scm:git:ssh://github.com:hashgraph/hedera-sdk-java.git'
		}

		developers {
			developer {
				name 'Ryan Leckey'
			}
		}
	}
}

extraArchive {
	sources = true
	tests = false
	javadoc = true
}

nexus {
	sign = true
	repositoryUrl = 'https://oss.sonatype.org/service/local/staging/deploy/maven2/'
}

jar {
	exclude "**/*.proto"
}

tasks.withType(Jar.class) {
	archiveBaseName = "sdk"
	includeEmptyDirs = false
}<|MERGE_RESOLUTION|>--- conflicted
+++ resolved
@@ -7,11 +7,7 @@
 }
 
 group = "com.hedera.hashgraph"
-<<<<<<< HEAD
-version = "2.0.4"
-=======
 version = "2.0.5-beta.1"
->>>>>>> 2b829fe8
 description = "Hedera™ Hashgraph SDK for Java"
 
 configurations {
@@ -40,11 +36,8 @@
 	// https://mvnrepository.com/artifact/org.slf4j/slf4j-api
 	implementation 'org.slf4j:slf4j-api:1.7.30'
 
-<<<<<<< HEAD
 	implementation "net.javacrumbs.future-converter:future-converter-java8-guava:1.2.0"
 
-=======
->>>>>>> 2b829fe8
 	implementation "io.grpc:grpc-api:1.35.0"
 	implementation "io.grpc:grpc-protobuf-lite:1.35.0"
 	implementation "io.grpc:grpc-stub:1.35.0"
@@ -55,19 +48,6 @@
 	testRuntimeOnly "org.slf4j:slf4j-simple:1.7.30"
 	testRuntimeOnly "io.grpc:grpc-netty-shaded:1.35.0"
 	integrationTestRuntimeOnly "io.grpc:grpc-netty-shaded:1.35.0"
-<<<<<<< HEAD
-=======
-
-	// NOTE: This is to support Android API < 24. Once it becomes acceptable to require API 24+ we can drop this and
-	//       use CompletableFuture directly.
-	// https://github.com/stefan-zobel/streamsupport
-	// https://developer.android.com/about/dashboards/index.html
-	api "net.sourceforge.streamsupport:streamsupport:1.7.2"
-	api "net.sourceforge.streamsupport:streamsupport-cfuture:1.7.2"
-
-	// NOTE: This is to support Android API < 26.
-	api "org.threeten:threetenbp:1.4.4"
->>>>>>> 2b829fe8
 
 	implementation "com.google.code.gson:gson:2.8.6"
 
