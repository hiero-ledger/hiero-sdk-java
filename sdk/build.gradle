--- conflicted
+++ resolved
@@ -23,13 +23,9 @@
 	annotationProcessor project(":executable-processor")
 	compileOnly project(":executable-annotation")
 
-<<<<<<< HEAD
-	implementation "org.bouncycastle:bcprov-jdk15on:1.68"
-=======
 	// NOTE: BouncyCastle is frozen at v1.60 for compatibility with Corda <https://www.corda.net/>
 	// <https://github.com/corda/corda/blob/2c10b6c3b9dace7831b5da73a065c3269a703d85/constants.properties#L23>
 	implementation "org.bouncycastle:bcprov-jdk15on:1.69"
->>>>>>> f36a5ffd
 
 	// Protobuf Lite is used to maintain easy compatibility with Android
 	// https://github.com/protocolbuffers/protobuf/blob/master/java/lite.md
@@ -38,15 +34,8 @@
 	// https://mvnrepository.com/artifact/org.slf4j/slf4j-api
 	implementation 'org.slf4j:slf4j-api:1.7.30'
 
-<<<<<<< HEAD
-	implementation "net.javacrumbs.future-converter:future-converter-java8-guava:1.2.0"
-
-	implementation "io.grpc:grpc-core:1.38.0"
-	implementation "io.grpc:grpc-protobuf-lite:1.38.0"
-=======
 	implementation "io.grpc:grpc-core:1.40.0"
 	implementation "io.grpc:grpc-protobuf-lite:1.40.0"
->>>>>>> f36a5ffd
 	implementation "io.grpc:grpc-stub:1.38.0"
 
 	testCompile "org.assertj:assertj-core:3.20.2"
@@ -57,8 +46,6 @@
 	testRuntimeOnly "io.grpc:grpc-netty-shaded:1.40.0"
 	integrationTestRuntimeOnly "io.grpc:grpc-netty-shaded:1.38.0"
 
-<<<<<<< HEAD
-=======
 	// NOTE: This is to support Android API < 24. Once it becomes acceptable to require API 24+ we can drop this and
 	//       use CompletableFuture directly.
 	// https://github.com/stefan-zobel/streamsupport
@@ -69,7 +56,6 @@
 	// NOTE: This is to support Android API < 26.
 	api "org.threeten:threetenbp:1.5.1"
 
->>>>>>> f36a5ffd
 	implementation "com.google.code.gson:gson:2.8.6"
 
 	testImplementation "io.github.json-snapshot:json-snapshot:1.0.17"
@@ -107,19 +93,11 @@
 
 tasks.withType(JavaCompile).configureEach {
 	// https://github.com/gradle/gradle/issues/2510#issuecomment-604986414
-<<<<<<< HEAD
-	// release = 9
-	compileJava {
-		options.compilerArgs += [
-			"--release",
-			"9" // Avoid using Java 12 APIs
-=======
 	// release = 8
 	compileJava {
 		options.compilerArgs += [
 			"--release",
 			"8" // Avoid using Java 12 APIs
->>>>>>> f36a5ffd
 		]
 	}
 }
@@ -204,49 +182,25 @@
 	systemProperty "HEDERA_NETWORK", findProperty("HEDERA_NETWORK")
 }
 
-<<<<<<< HEAD
-=======
 jar {
 	exclude "**/*.proto"
 	archiveBaseName = "sdk-corda"
 	includeEmptyDirs = false
 }
 
->>>>>>> f36a5ffd
 modifyPom {
 	project {
 		description 'Hedera™ Hashgraph SDK for Java'
 		name 'sdk'
-<<<<<<< HEAD
-
 		url 'https://github.com/hashgraph/hedera-sdk-java'
-
-=======
-		url 'https://github.com/hashgraph/hedera-sdk-java'
->>>>>>> f36a5ffd
 		organization {
 			name 'Hedera Hashgraph'
 			url 'https://www.hedera.com'
 		}
-<<<<<<< HEAD
-
-=======
->>>>>>> f36a5ffd
 		issueManagement {
 			system 'GitHub'
 			url 'https://github.com/hashgraph/hedera-sdk-java/issues'
 		}
-<<<<<<< HEAD
-
-		licenses {
-			license {
-				name 'Apache License, Version 2.0'
-				url 'https://github.com/hashgraph/hedera-sdk-java/blob/master/LICENSE'
-				distribution 'repo'
-			}
-		}
-
-=======
 		licenses {
 			license {
 				name 'Apache License, Version 2.0'
@@ -254,16 +208,11 @@
 				distribution 'repo'
 			}
 		}
->>>>>>> f36a5ffd
 		scm {
 			url 'https://github.com/hashgraph/hedera-sdk-java'
 			connection 'scm:git:https://github.com/hashgraph/hedera-sdk-java.git'
 			developerConnection 'scm:git:ssh://github.com:hashgraph/hedera-sdk-java.git'
 		}
-<<<<<<< HEAD
-
-=======
->>>>>>> f36a5ffd
 		developers {
 			developer {
 				name 'Ryan Leckey'
@@ -279,9 +228,8 @@
 }
 
 nexus {
-<<<<<<< HEAD
-    sign = true
-    repositoryUrl = 'https://oss.sonatype.org/service/local/staging/deploy/maven2/'
+	sign = true
+	repositoryUrl = 'https://oss.sonatype.org/service/local/staging/deploy/maven2/'
 }
 
 jar {
@@ -291,8 +239,4 @@
 tasks.withType(Jar.class) {
 	archiveBaseName = "sdk"
 	includeEmptyDirs = false
-=======
-	sign = true
-	repositoryUrl = 'https://oss.sonatype.org/service/local/staging/deploy/maven2/'
->>>>>>> f36a5ffd
 }