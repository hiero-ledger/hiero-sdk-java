--- conflicted
+++ resolved
@@ -29,16 +29,10 @@
 
     // https://mvnrepository.com/artifact/org.slf4j/slf4j-api
     implementation 'org.slf4j:slf4j-api:1.7.36'
-
-<<<<<<< HEAD
-    implementation "io.grpc:grpc-core:1.46.0"
-    implementation "io.grpc:grpc-stub:1.46.0"
-
-=======
+    
     implementation "io.grpc:grpc-core:1.47.0"
-    implementation "io.grpc:grpc-protobuf-lite:1.47.0"
     implementation "io.grpc:grpc-stub:1.47.0"
->>>>>>> 77ff15e7
+
     implementation "com.google.code.gson:gson:2.9.0"
     implementation 'javax.annotation:javax.annotation-api:1.3.2'
     implementation "com.esaulpaugh:headlong:6.4.0"
