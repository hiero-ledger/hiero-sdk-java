--- conflicted
+++ resolved
@@ -6,14 +6,6 @@
     id "com.google.protobuf" version "0.8.18"
 }
 
-group = "com.hedera.hashgraph"
-<<<<<<< HEAD
-version = "2.9.0"
-=======
-version = "2.15.0"
-description = "Hedera™ Hashgraph SDK for Java"
->>>>>>> 82e173df
-
 configurations {
     integrationTestImplementation.extendsFrom testImplementation
     integrationTestRuntimeOnly.extendsFrom testRuntimeOnly
@@ -31,30 +23,13 @@
     // <https://github.com/corda/corda/blob/2c10b6c3b9dace7831b5da73a065c3269a703d85/constants.properties#L23>
     implementation "org.bouncycastle:bcprov-jdk15on:1.70"
 
-<<<<<<< HEAD
-    // Protobuf Lite is used to maintain easy compatibility with Android
-    // https://github.com/protocolbuffers/protobuf/blob/master/java/lite.md
-    api "com.google.protobuf:protobuf-javalite:3.19.4"
-=======
 	// Protobuf Lite is used to maintain easy compatibility with Android
 	// https://github.com/protocolbuffers/protobuf/blob/master/java/lite.md
 	api "com.google.protobuf:protobuf-javalite:3.21.1"
->>>>>>> 82e173df
 
     // https://mvnrepository.com/artifact/org.slf4j/slf4j-api
     implementation 'org.slf4j:slf4j-api:1.7.36'
 
-<<<<<<< HEAD
-    // Toggle which slf4j library to use to enable/disable logging
-    testRuntimeOnly 'org.slf4j:slf4j-nop:2.0.0-alpha6'
-    integrationTestRuntimeOnly 'org.slf4j:slf4j-nop:2.0.0-alpha6'
-    // testRuntimeOnly 'org.slf4j:slf4j-simple:2.0.0-alpha1'
-    // integrationTestRuntimeOnly 'org.slf4j:slf4j-simple:2.0.0-alpha1'
-
-    implementation "io.grpc:grpc-core:1.44.1"
-    implementation "io.grpc:grpc-protobuf-lite:1.44.1"
-    implementation "io.grpc:grpc-stub:1.44.1"
-=======
 	// Toggle which slf4j library to use to enable/disable logging
 	testRuntimeOnly 'org.slf4j:slf4j-nop:2.0.0-alpha7'
 	integrationTestRuntimeOnly 'org.slf4j:slf4j-nop:2.0.0-alpha6'
@@ -64,21 +39,14 @@
 	implementation "io.grpc:grpc-core:1.46.0"
 	implementation "io.grpc:grpc-protobuf-lite:1.46.0"
 	implementation "io.grpc:grpc-stub:1.46.0"
->>>>>>> 82e173df
 
     testImplementation "org.assertj:assertj-core:3.22.0"
     testImplementation "org.junit.jupiter:junit-jupiter-engine:5.8.2"
     testImplementation "org.junit.jupiter:junit-jupiter-params:5.8.2"
 
-<<<<<<< HEAD
-    testRuntimeOnly "org.slf4j:slf4j-simple:1.7.36"
-    testRuntimeOnly "io.grpc:grpc-netty-shaded:1.44.1"
-    integrationTestRuntimeOnly 'io.grpc:grpc-netty-shaded:1.44.0'
-=======
 	testRuntimeOnly "org.slf4j:slf4j-simple:1.7.36"
 	testRuntimeOnly "io.grpc:grpc-netty-shaded:1.46.0"
 	integrationTestRuntimeOnly 'io.grpc:grpc-netty-shaded:1.45.1'
->>>>>>> 82e173df
 
     // NOTE: This is to support Android API < 24. Once it becomes acceptable to require API 24+ we can drop this and
     //       use CompletableFuture directly.
@@ -87,54 +55,20 @@
     api "net.sourceforge.streamsupport:streamsupport:1.7.4"
     api "net.sourceforge.streamsupport:streamsupport-cfuture:1.7.4"
 
-<<<<<<< HEAD
-    // NOTE: This is to support Android API < 26.
-    api "org.threeten:threetenbp:1.5.2"
-=======
 	// NOTE: This is to support Android API < 26.
 	api "org.threeten:threetenbp:1.6.0"
->>>>>>> 82e173df
 
     implementation "com.google.code.gson:gson:2.9.0"
 
     testImplementation "io.github.json-snapshot:json-snapshot:1.0.17"
 
-<<<<<<< HEAD
-    implementation 'javax.annotation:javax.annotation-api:1.3.2'
-=======
 	implementation 'javax.annotation:javax.annotation-api:1.3.2'
 
-        implementation "com.esaulpaugh:headlong:6.3.2"
->>>>>>> 82e173df
+	implementation "com.esaulpaugh:headlong:6.3.2"
 }
 
 // https://github.com/google/protobuf-gradle-plugin
 protobuf {
-<<<<<<< HEAD
-    protoc {
-        artifact = "com.google.protobuf:protoc:3.19.4"
-    }
-    plugins {
-        grpc {
-            artifact = "io.grpc:protoc-gen-grpc-java:1.44.1"
-        }
-    }
-    generateProtoTasks {
-        all().each { task ->
-            task.builtins {
-                java {
-                    option "lite"
-                }
-            }
-
-            task.plugins {
-                grpc {
-                    option "lite"
-                }
-            }
-        }
-    }
-=======
 	protoc {
 		artifact = "com.google.protobuf:protoc:3.21.1"
 	}
@@ -158,7 +92,6 @@
 			}
 		}
 	}
->>>>>>> 82e173df
 }
 
 tasks.withType(JavaCompile).configureEach {
