--- conflicted
+++ resolved
@@ -20,17 +20,10 @@
 
 ```groovy
 // Android, Corda DJVM, Java 7+
-<<<<<<< HEAD
-implementation 'com.hedera.hashgraph:sdk-jdk7:2.8.0'
-
-// Java 9+, Kotlin
-implementation 'com.hedera.hashgraph:sdk:2.8.0'
-=======
 implementation 'com.hedera.hashgraph:sdk-jdk7:2.9.0-beta.1'
 
 // Java 9+, Kotlin
 implementation 'com.hedera.hashgraph:sdk:2.9.0-beta.1'
->>>>>>> 2ec01f3d
 ```
 
 Select _one_ of the following to provide the gRPC implementation.
@@ -68,22 +61,14 @@
 <dependency>
   <groupId>com.hedera.hashgraph</groupId>
   <artifactId>sdk-jdk7</artifactId>
-<<<<<<< HEAD
-  <version>2.8.0</version>
-=======
   <version>2.9.0-beta.1</version>
->>>>>>> 2ec01f3d
 </dependency>
 
 <!-- Java 9+, Kotlin -->
 <dependency>
   <groupId>com.hedera.hashgraph</groupId>
   <artifactId>sdk</artifactId>
-<<<<<<< HEAD
-  <version>2.8.0</version>
-=======
   <version>2.9.0-beta.1</version>
->>>>>>> 2ec01f3d
 </dependency>
 ```
 
