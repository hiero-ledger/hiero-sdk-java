#!/usr/bin/env python3


import os
import subprocess
import sys
import time


print(">>> Usage: `" + sys.argv[0] + " branch`")
print(">>> Where \"branch\" is a valid branch in the Hedera Protobufs git repo")

if len(sys.argv) != 2:
    print(">>> Incorrect number of arguments.  Exiting.")
    exit()


print("\n\n")


# make sure this is the working directory
def go_to_script_dir():
    os.chdir(os.path.dirname(__file__))


go_to_script_dir()






PROTO_GIT_REMOTE = "https://github.com/hashgraph/hedera-protobufs.git"
PROTO_GIT_PATH = os.path.join("hedera-protos-git")
PROTO_GIT_BRANCH = sys.argv[1]


PROTO_IN_PATH = os.path.join(PROTO_GIT_PATH, "services")
PROTO_SDK_IN_PATH = os.path.join(PROTO_GIT_PATH, "sdk")
PROTO_MIRROR_IN_PATH = os.path.join(PROTO_GIT_PATH, "mirror")
BASIC_TYPES_PATH = os.path.join(PROTO_IN_PATH, "basic_types.proto")
RESPONSE_CODE_PATH = os.path.join(PROTO_IN_PATH, "response_code.proto")
FREEZE_TYPE_PATH = os.path.join(PROTO_IN_PATH, "freeze_type.proto")


MAIN_PATH = os.path.join("..", "sdk", "src", "main")
PROTO_OUT_PATH = os.path.join(MAIN_PATH, "proto")
PROTO_MIRROR_OUT_PATH = os.path.join(PROTO_OUT_PATH, "mirror")
JAVA_OUT_PATH = os.path.join(MAIN_PATH, "java", "com", "hedera", "hashgraph", "sdk")
REQUEST_TYPE_OUT_PATH = os.path.join(JAVA_OUT_PATH, "RequestType.java")
STATUS_OUT_PATH = os.path.join(JAVA_OUT_PATH, "Status.java")
FEE_DATA_TYPE_OUT_PATH = os.path.join(JAVA_OUT_PATH, "FeeDataType.java")
FREEZE_TYPE_OUT_PATH = os.path.join(JAVA_OUT_PATH, "FreezeType.java")


PROTO_DO_NOT_REMOVE = (
)






COMMENT_REPLACEMENTS = (
    ("&", "and"),
    ("<tt>", ""),
    ("</tt>", "")
)


PROTO_REPLACEMENTS = (
    ("option java_package = \"com.hederahashgraph.api.proto.java\";",
     "option java_package = \"com.hedera.hashgraph.sdk.proto\";"),

    ("option java_package = \"com.hederahashgraph.service.proto.java\";",
     "option java_package = \"com.hedera.hashgraph.sdk.proto\";"),

    ("option java_package = \"com.hedera.mirror.api.proto\";",
     "option java_package = \"com.hedera.hashgraph.sdk.proto.mirror\";")
)


def do_replacements(s, replacements):
    for r in replacements:
        s = s.replace(r[0], r[1])
    return s






def main():
    ensure_protobufs()
    print(">>> Generating RequestType.java")
    generate_RequestType()
    print(">>> Generating Status.java")
    generate_Status()
    print(">>> Generating FeeDataType.java")
    generate_FeeDataType()
    print(">>> Generating FreezeType.java")
    generate_FreezeType()
    print(">>> Clearing proto output directory")
    clear_proto_dir()
    print(">>> Generating modified proto files")
    generate_modified_protos()
    print(">>> Done")


def ensure_protobufs():
    if os.path.isdir(PROTO_GIT_PATH):
        print(">>> Detected existing protobufs")
    else:
        print(">>> No protobufs detected")
        run_command("git", "clone", PROTO_GIT_REMOTE, PROTO_GIT_PATH)
    os.chdir(PROTO_GIT_PATH)
    run_command("git", "switch", PROTO_GIT_BRANCH)
    run_command("git", "pull", "--rebase")
    go_to_script_dir()

def run_command(*command):
    print(">>> Executing command `" + cmd_to_str(command) + "`")
    if subprocess.run(command).returncode != 0:
        print(">>> Return code was not 0.  Exiting.")
        exit()

def cmd_to_str(command):
    s = ""
    for c in command:
        s += (c + " ")
    return s[0:-1]






def generate_RequestType():
    parse_enum_from_file(
        BASIC_TYPES_PATH,
        "HederaFunctionality",
        add_to_RequestType,
        finalize_RequestType)
    output_java_file(REQUEST_TYPE_OUT_PATH, RequestType_sections)


def generate_Status():
    parse_enum_from_file(
        RESPONSE_CODE_PATH,
        "ResponseCodeEnum",
        add_to_Status,
        finalize_Status)
    output_java_file(STATUS_OUT_PATH, Status_sections)


def generate_FeeDataType():
    parse_enum_from_file(
        BASIC_TYPES_PATH,
        "SubType",
        add_to_FeeDataType,
        finalize_FeeDataType)
    output_java_file(FEE_DATA_TYPE_OUT_PATH, FeeDataType_sections)


<<<<<<< HEAD
def generate_FreezeType():
    parse_enum_from_file(
        FREEZE_TYPE_PATH,
        "FreezeType",
        add_to_FreezeType,
        finalize_FreezeType)
    output_java_file(FREEZE_TYPE_OUT_PATH, FreezeType_sections)
=======
def generate_TokenPauseStatus():
    parse_enum_from_file(
        BASIC_TYPES_PATH,
        "TokenPauseStatus",
        add_to_TokenPauseStatus,
        finalize_TokenPauseStatus)
    output_java_file(TOKEN_PAUSE_STATUS_OUT_PATH, TokenPauseStatus_sections)
>>>>>>> 7d04c069


def clear_proto_dir():
    clear_dir(PROTO_OUT_PATH)


def clear_dir(dir_path):
    for name in os.listdir(dir_path):
        if name in PROTO_DO_NOT_REMOVE:
            continue
        path = os.path.join(dir_path, name)
        if os.path.isfile(path):
            os.unlink(path)
        elif os.path.isdir(path):
            clear_dir(path)


def generate_modified_protos():
    do_generate_modified_protos(PROTO_IN_PATH, PROTO_OUT_PATH)
    do_generate_modified_protos(PROTO_SDK_IN_PATH, PROTO_OUT_PATH)
    do_generate_modified_protos(PROTO_MIRROR_IN_PATH, PROTO_MIRROR_OUT_PATH)


def do_generate_modified_protos(in_path, out_path):
    for name in os.listdir(in_path):
        in_file = open(os.path.join(in_path, name), "r")
        out_file = open(os.path.join(out_path, name), "w")
        out_file.write(do_replacements(in_file.read(), PROTO_REPLACEMENTS))
        in_file.close()
        out_file.close()





def premade(name, n):
    return open(os.path.join("premade", name + "-" + str(n) + ".txt"), "r").read()


RequestType_sections = [
    premade("RequestType", 0),
    "",
    premade("RequestType", 2),
    "",
    premade("RequestType", 4),
    "",
    premade("RequestType", 6)
]


Status_sections = [
    premade("Status", 0),
    "",
    premade("Status", 2),
    "",
    premade("Status", 4),
]


FeeDataType_sections = [
    premade("FeeDataType", 0),
    "",
    premade("FeeDataType", 2),
    "",
    premade("FeeDataType", 4),
    "",
    premade("FeeDataType", 6)
]


FreezeType_sections = [
    premade("FreezeType", 0),
    "",
    premade("FreezeType", 2),
    "",
    premade("FreezeType", 4)
]


def output_java_file(out_path, section_list):
    out_file = open(out_path, "w")
    for section in section_list:
        out_file.write(section)
    out_file.close()






def add_to_RequestType(original_name, cap_snake_name, comment_lines):
    RequestType_sections[1] += \
        generate_enum(original_name, cap_snake_name, comment_lines, "HederaFunctionality", 1)
    RequestType_sections[3] += generate_valueOf(original_name, cap_snake_name, 3)
    RequestType_sections[5] += generate_toString(original_name, cap_snake_name, 3)


def add_to_Status(original_name, cap_snake_name, comment_lines):
    Status_sections[1] += \
        generate_enum(original_name, cap_snake_name, comment_lines, "ResponseCodeEnum", 1)
    Status_sections[3] += generate_valueOf(original_name, cap_snake_name, 3)


def add_to_FeeDataType(original_name, cap_snake_name, comment_lines):
    FeeDataType_sections[1] += \
        generate_enum(original_name, cap_snake_name, comment_lines, "SubType", 1)
    FeeDataType_sections[3] += generate_valueOf(original_name, cap_snake_name, 3)
    FeeDataType_sections[5] += generate_toString(original_name, cap_snake_name, 3)


def add_to_FreezeType(original_name, cap_snake_name, comment_lines):
    FreezeType_sections[1] += \
        generate_enum(original_name, cap_snake_name, comment_lines, "com.hedera.hashgraph.sdk.proto.FreezeType", 1)
    FreezeType_sections[3] += generate_valueOf(original_name, cap_snake_name, 3)


def replace_last_enum_comma(s):
    return s[0:-3] + ";\n\n"


def finalize_RequestType():
    RequestType_sections[1] = replace_last_enum_comma(RequestType_sections[1])


def finalize_Status():
    Status_sections[1] = replace_last_enum_comma(Status_sections[1])


def finalize_FeeDataType():
    FeeDataType_sections[1] = replace_last_enum_comma(FeeDataType_sections[1])


def finalize_FreezeType():
    FreezeType_sections[1] = replace_last_enum_comma(FreezeType_sections[1])






def tabs(n):
    return " "*(4*n)


def generate_comment(comment_lines, tab_count):
    if(len(comment_lines) > 0):
        retval = tabs(tab_count) + "/**\n"
        for line in comment_lines:
            retval += tabs(tab_count) + " * " + \
                do_replacements(line, COMMENT_REPLACEMENTS) + "\n"
        return retval + tabs(tab_count) + " */\n"
    else:
        return ""


def generate_enum_line(original_name, cap_snake_name, enum_name, tab_count):
    return tabs(tab_count) + cap_snake_name + \
        "(" + enum_name + "." + original_name + "),\n\n"


def generate_enum(original_name, cap_snake_name, comment_lines, enum_name, tabs_count):
    return generate_comment(comment_lines, tabs_count) + \
        generate_enum_line(original_name, cap_snake_name, enum_name, tabs_count)


def generate_valueOf(original_name, cap_snake_name, tabs_count):
    return tabs(tabs_count) + "case " + original_name + ":\n" + \
        tabs(tabs_count + 1) + "return " + cap_snake_name + ";\n"


def generate_toString(original_name, cap_snake_name, tabs_count):
    return tabs(tabs_count) + "case " + cap_snake_name + ":\n" + \
        tabs(tabs_count + 1) + "return \"" + cap_snake_name + "\";\n"



def parse_enum_from_file(in_path, enum_name, add_to_output, finalize_output):
    in_file = open(in_path, "r")
    s = in_file.read()
    in_file.close()
    enum_i = s.find("enum " + enum_name, 0)
    i = s.find("{", enum_i) + 1
    comment_lines = []
    while i >= 0:
        i = parse_enum_code(s, i, comment_lines, add_to_output)
    finalize_output()


# returns -1 when end of enum reached,
# otherwise returns the index after the code that has been parsed
def parse_enum_code(s, i, comment_lines, add_to_output):
    #print("parsing code", i, comment_lines)
    #time.sleep(1)
    equal_i = s.find("=", i)
    sl_comment_i = s.find("//", i)
    ml_comment_i = s.find("/*", i)
    line_end_i = s.find("\n", i)
    enum_end_i = s.find("}", i)
    indices = [equal_i, sl_comment_i, ml_comment_i, line_end_i, enum_end_i]
    indices = [index for index in indices if index >= i]
    next_i = min(indices)
    if next_i == equal_i:
        parse_enum_line(s, i, equal_i, sl_comment_i, line_end_i, comment_lines, add_to_output)
    elif next_i == sl_comment_i:
        parse_sl_comment(s, sl_comment_i, line_end_i, comment_lines)
    elif next_i == ml_comment_i:
        return parse_ml_comment(s, ml_comment_i, comment_lines)
    elif next_i == enum_end_i:
        return -1
    return line_end_i + 1


def parse_enum_line(s, i, equal_i, sl_comment_i, line_end_i, comment_lines, add_to_output):
    if sl_comment_i > equal_i and sl_comment_i < line_end_i:
        parse_sl_comment(s, sl_comment_i, line_end_i, comment_lines)
    original_name = s[i:equal_i].strip()
    cap_snake_name = ensure_cap_snake_name(original_name)
    add_to_output(original_name, cap_snake_name, comment_lines)
    comment_lines.clear()


def parse_sl_comment(s, sl_comment_i, line_end_i, comment_lines):
    comment_lines.append(s[sl_comment_i + 2:line_end_i].strip())


def parse_ml_comment(s, ml_comment_i, comment_lines):
    i = ml_comment_i + 2
    ml_comment_end_i = s.find("*/", i)
    while i < ml_comment_end_i:
        i = parse_ml_comment_line(s, i, ml_comment_end_i, comment_lines)
    return ml_comment_end_i + 2


def parse_ml_comment_line(s, i, ml_comment_end_i, comment_lines):
    line_end_i = s.find("\n", i)
    end_i = min(line_end_i, ml_comment_end_i)
    stripped_line = s[i:end_i].strip()
    if len(stripped_line) > 0:
        if stripped_line[0] == "*":
            stripped_line = stripped_line[1:].strip()
    if len(stripped_line) > 0:
        comment_lines.append(stripped_line)
    return line_end_i + 1


def id_is_next(name, i):
    if (i + 1) < len(name):
        return name[i:i+2] == "ID"
    return False


def ensure_cap_snake_name(name):
    # assume that name is snake-case if it contains a _ or is not mixed-case
    has_underscore = "_" in name
    is_not_mixed = name.isupper() or name.islower()
    if has_underscore or (not has_underscore and is_not_mixed):
        return name.upper()
    else:
        out = name[0].upper()
        i = 1
        while i < len(name):
            if id_is_next(name, i):
                out += "_ID"
                i += 2
            else:
                c = name[i]
                if c.isupper():
                    out += "_"
                out += c.upper()
                i += 1
        return out






main()

<|MERGE_RESOLUTION|>--- conflicted
+++ resolved
@@ -162,7 +162,7 @@
     output_java_file(FEE_DATA_TYPE_OUT_PATH, FeeDataType_sections)
 
 
-<<<<<<< HEAD
+
 def generate_FreezeType():
     parse_enum_from_file(
         FREEZE_TYPE_PATH,
@@ -170,7 +170,8 @@
         add_to_FreezeType,
         finalize_FreezeType)
     output_java_file(FREEZE_TYPE_OUT_PATH, FreezeType_sections)
-=======
+
+    
 def generate_TokenPauseStatus():
     parse_enum_from_file(
         BASIC_TYPES_PATH,
@@ -178,7 +179,6 @@
         add_to_TokenPauseStatus,
         finalize_TokenPauseStatus)
     output_java_file(TOKEN_PAUSE_STATUS_OUT_PATH, TokenPauseStatus_sections)
->>>>>>> 7d04c069
 
 
 def clear_proto_dir():
